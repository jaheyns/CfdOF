# ***************************************************************************
# *                                                                         *
# *   Copyright (c) 2013-2015 - Juergen Riegel <FreeCAD@juergen-riegel.net> *
# *   Copyright (c) 2017 Alfred Bogaers (CSIR) <abogaers@csir.co.za>        *
# *   Copyright (c) 2017 Johan Heyns (CSIR) <jheyns@csir.co.za>             *
# *   Copyright (c) 2017 Oliver Oxtoby (CSIR) <ooxtoby@csir.co.za>          *
# *   Copyright (c) 2019-2021 Oliver Oxtoby <oliveroxtoby@gmail.com>        *
# *   Copyright (c) 2022 Jonathan Bergh <bergh.jonathan@gmail.com>          *
# *                                                                         *
# *   This program is free software; you can redistribute it and/or modify  *
# *   it under the terms of the GNU Lesser General Public License (LGPL)    *
# *   as published by the Free Software Foundation; either version 2 of     *
# *   the License, or (at your option) any later version.                   *
# *   for detail see the LICENCE text file.                                 *
# *                                                                         *
# *   This program is distributed in the hope that it will be useful,       *
# *   but WITHOUT ANY WARRANTY; without even the implied warranty of        *
# *   MERCHANTABILITY or FITNESS FOR A PARTICULAR PURPOSE.  See the         *
# *   GNU Library General Public License for more details.                  *
# *                                                                         *
# *   You should have received a copy of the GNU Library General Public     *
# *   License along with this program; if not, write to the Free Software   *
# *   Foundation, Inc., 59 Temple Place, Suite 330, Boston, MA  02111-1307  *
# *   USA                                                                   *
# *                                                                         *
# ***************************************************************************

import os
import os.path
import shutil

from FreeCAD import Units

import CfdTools
import TemplateBuilder
from CfdTools import cfdMessage


class CfdCaseWriterFoam:
    def __init__(self, analysis_obj):
        self.case_folder = None
        self.mesh_file_name = None
        self.template_path = None

        self.analysis_obj = analysis_obj
        self.solver_obj = CfdTools.getSolver(analysis_obj)
        self.physics_model = CfdTools.getPhysicsModel(analysis_obj)
        self.mesh_obj = CfdTools.getMesh(analysis_obj)
        self.material_objs = CfdTools.getMaterials(analysis_obj)
        self.bc_group = CfdTools.getCfdBoundaryGroup(analysis_obj)
        self.initial_conditions = CfdTools.getInitialConditions(analysis_obj)
        self.reporting_functions = CfdTools.getReportingFunctionsGroup(analysis_obj)
        self.reporting_probes = CfdTools.getReportingProbesGroup(analysis_obj)
        self.porous_zone_objs = CfdTools.getPorousZoneObjects(analysis_obj)
        self.initialisation_zone_objs = CfdTools.getInitialisationZoneObjects(analysis_obj)
        self.zone_objs = CfdTools.getZoneObjects(analysis_obj)
        self.dynamic_mesh_obj = CfdTools.getDynamicMeshAdaptation(analysis_obj)
        self.mesh_generated = False
        self.working_dir = CfdTools.getOutputPath(self.analysis_obj)
        self.progressCallback = None

        self.settings = None

    def writeCase(self):
        """ writeCase() will collect case settings, and finally build a runnable case. """
        cfdMessage("Writing case to folder {}\n".format(self.working_dir))
        if not os.path.exists(self.working_dir):
            raise IOError("Path " + self.working_dir + " does not exist.")

        # Perform initialisation here rather than __init__ in case of path changes
        self.case_folder = os.path.join(self.working_dir, self.solver_obj.InputCaseName)
        self.case_folder = os.path.expanduser(os.path.abspath(self.case_folder))
        self.mesh_file_name = os.path.join(self.case_folder, self.solver_obj.InputCaseName, u".unv")
        self.template_path = os.path.join(CfdTools.get_module_path(), "data", "defaults")

        # Collect settings into single dictionary
        if not self.mesh_obj:
            raise RuntimeError("No mesh object found in analysis")
        phys_settings = CfdTools.propsToDict(self.physics_model)

        # Validate BC labels
        bc_labels = [b.Label for b in self.bc_group]
        for i, l in enumerate(bc_labels):
            if bc_labels[i].find(' ') >= 0:
                raise ValueError("Boundary condition label '" + bc_labels[i] + "' is not valid: May not contain spaces")
        for i, l in enumerate(bc_labels):
            for j in range(i+1, len(bc_labels)):
                if bc_labels[j] == l:
                    raise ValueError("Boundary condition label '" + bc_labels[i] + "' is duplicated")

        self.settings = {
            'physics': phys_settings,
            'fluidProperties': [],  # Order is important, so use a list
            'initialValues': CfdTools.propsToDict(self.initial_conditions),
            'boundaries': dict((b.Label, CfdTools.propsToDict(b)) for b in self.bc_group),
            'reportingFunctions': dict((fo.Label, CfdTools.propsToDict(fo)) for fo in self.reporting_functions),
            'reportingFunctionsEnabled': False,
            'reportingProbes': dict((fo.Label, CfdTools.propsToDict(fo)) for fo in self.reporting_probes),
            'reportingProbesEnabled': False,
            'bafflesPresent': self.bafflesPresent(),
            'porousZones': {},
            'porousZonesPresent': False,
            'initialisationZones': {o.Label: CfdTools.propsToDict(o) for o in self.initialisation_zone_objs},
            'initialisationZonesPresent': len(self.initialisation_zone_objs) > 0,
            'zones': {o.Label: {'PartNameList': tuple(r[0].Name for r in o.ShapeRefs)} for o in self.zone_objs},
            'zonesPresent': len(self.zone_objs) > 0,
            'meshType': self.mesh_obj.Proxy.Type,
            'meshDimension': self.mesh_obj.ElementDimension,
            'meshDir': "../" + self.mesh_obj.CaseName,
            'solver': CfdTools.propsToDict(self.solver_obj),
            'system': {},
            'dynamicMeshAdaptationEnabled': False,
            'dynamicMeshAdaptation': {},
            'runChangeDictionary': False
            }

        self.processSystemSettings()
        self.processSolverSettings()
        self.processFluidProperties()
        self.processBoundaryConditions()
        self.processInitialConditions()
        self.clearCase()

        self.exportZoneStlSurfaces()
        if self.porous_zone_objs:
            self.processPorousZoneProperties()
        self.processInitialisationZoneProperties()

        if self.reporting_functions:
            cfdMessage(f'Reporting functions present')
            self.processReportingFunctions()

        if self.reporting_probes:
            cfdMessage(f'Reporting probes present')
            self.processReportingProbes()

        if self.dynamic_mesh_obj:
            cfdMessage(f'Dynamic mesh adapation rule present')
            self.processDynamicAdaptationMesh()

        self.settings['createPatchesFromSnappyBaffles'] = False
        cfdMessage("Matching boundary conditions ...\n")
        if self.progressCallback:
            self.progressCallback("Matching boundary conditions ...")
        self.setupPatchNames()

        TemplateBuilder.TemplateBuilder(self.case_folder, self.template_path, self.settings)

        # Update Allrun permission - will fail silently on Windows
        file_name = os.path.join(self.case_folder, "Allrun")
        import stat
        s = os.stat(file_name)
        os.chmod(file_name, s.st_mode | stat.S_IEXEC)

        cfdMessage("Successfully wrote case to folder {}\n".format(self.working_dir))
        if self.progressCallback:
            self.progressCallback("Case written successfully")
            
        return True

    def getSolverName(self):
        """ Solver name is selected based on selected physics. This should only be extended as additional physics are
        included. """
        solver = None
        if self.physics_model.Phase == 'Single':
            if len(self.material_objs) == 1:
                if self.physics_model.Flow == 'Incompressible':
                    if self.physics_model.Thermal == 'None':
                        if self.physics_model.Time == 'Transient':
                            solver = 'pimpleFoam'
                        else:
                            if self.porous_zone_objs or self.porousBafflesPresent():
                                solver = 'porousSimpleFoam'
                            else:
                                solver = 'simpleFoam'
                    else:
                        raise RuntimeError("Only isothermal simulation currently supported for incompressible flow.")
                elif self.physics_model.Flow == 'Compressible':
                    if self.physics_model.Time == 'Transient':
                        solver = 'buoyantPimpleFoam'
                    else:
                        solver = 'buoyantSimpleFoam'
                elif self.physics_model.Flow == 'HighMachCompressible':
                    solver = 'hisa'
                else:
                    raise RuntimeError(self.physics_model.Flow + " flow model currently not supported.")
            else:
                raise RuntimeError("Only one material object may be present for single phase simulation.")
        elif self.physics_model.Phase == 'FreeSurface':
            if self.physics_model.Time == 'Transient':
                if self.physics_model.Thermal == 'None':
                    if len(self.material_objs) == 2:
                        solver = 'interFoam'
                    elif len(self.material_objs) > 2:
                        solver = 'multiphaseInterFoam'
                    else:
                        raise RuntimeError("At least two material objects must be present for free surface simulation.")
                else:
                    raise RuntimeError("Only isothermal analysis is currently supported for free surface flow simulation.")
            else:
                raise RuntimeError("Only transient analysis is supported for free surface flow simulation.")
        else:
            raise RuntimeError(self.physics_model.Phase + " phase model currently not supported.")

        # Catch-all in case
        if solver is None:
            raise RuntimeError("No solver is supported to handle the selected physics with {} phases.".format(
                len(self.material_objs)))
        return solver

    def processSolverSettings(self):
        solver_settings = self.settings['solver']
        if solver_settings['Parallel']:
            if solver_settings['ParallelCores'] < 2:
                solver_settings['ParallelCores'] = 2
        solver_settings['SolverName'] = self.getSolverName()

    def processSystemSettings(self):
        system_settings = self.settings['system']
        system_settings['FoamRuntime'] = CfdTools.getFoamRuntime()
        system_settings['CasePath'] = self.case_folder
        system_settings['FoamPath'] = CfdTools.getFoamDir()
        if CfdTools.getFoamRuntime() != 'WindowsDocker':
            system_settings['TranslatedFoamPath'] = CfdTools.translatePath(CfdTools.getFoamDir())

    def clearCase(self, backup_path=None):
        """ Remove and recreate case directory, optionally backing up """
        output_path = self.case_folder
        if backup_path and os.path.isdir(output_path):
            shutil.move(output_path, backup_path)
        if os.path.isdir(output_path):
            shutil.rmtree(output_path)
        os.makedirs(output_path)  # mkdir -p

    def setupMesh(self, updated_mesh_path, scale):
        if os.path.exists(updated_mesh_path):
            CfdTools.convertMesh(self.case_folder, updated_mesh_path, scale)

    def processFluidProperties(self):
        # self.material_obj currently stores everything as a string
        # Convert to (mostly) SI numbers for OpenFOAM
        settings = self.settings
        for material_obj in self.material_objs:
            mp = material_obj.Material
            mp['Name'] = material_obj.Label
            if 'Density' in mp:
                mp['Density'] = Units.Quantity(mp['Density']).getValueAs("kg/m^3").Value
            if 'DynamicViscosity' in mp:
                if self.physics_model.Turbulence == 'Inviscid':
                    mp['DynamicViscosity'] = 0.0
                else:
                    mp['DynamicViscosity'] = Units.Quantity(mp['DynamicViscosity']).getValueAs("kg/m/s").Value
                mp['KinematicViscosity'] = mp['DynamicViscosity']/mp['Density']
            if 'MolarMass' in mp:
                # OpenFOAM uses kg/kmol
                mp['MolarMass'] = Units.Quantity(mp['MolarMass']).getValueAs("kg/mol").Value*1000
            if 'Cp' in mp:
                mp['Cp'] = Units.Quantity(mp['Cp']).getValueAs("J/kg/K").Value
            if 'SutherlandTemperature' in mp:
                mp['SutherlandTemperature'] = Units.Quantity(mp['SutherlandTemperature']).getValueAs("K").Value
                if 'SutherlandRefViscosity' in mp and 'SutherlandRefTemperature' in mp:
                    mu0 = Units.Quantity(mp['SutherlandRefViscosity']).getValueAs("kg/m/s").Value
                    T0 = Units.Quantity(mp['SutherlandRefTemperature']).getValueAs("K").Value
                    mp['SutherlandConstant'] = mu0/T0**(3./2)*(T0+mp['SutherlandTemperature'])
            for k in mp:
                if k.endswith('Polynomial'):
                    poly = mp[k].split()
                    poly8 = [0.0]*8
                    for i in range(len(poly)):
                        try:
                            poly8[i] = float(poly[i])
                        except ValueError:
                            raise ValueError("Invalid coefficient {} in polynomial coefficient {}".format(poly[i], k))
                    mp[k] = ' '.join(str(v) for v in poly8)

            settings['fluidProperties'].append(mp)

    def processBoundaryConditions(self):
        """ Compute any quantities required before case build """
        settings = self.settings
        # Copy keys so that we can delete while iterating
        bc_names = list(settings['boundaries'].keys())
        for bc_name in bc_names:
            bc = settings['boundaries'][bc_name]
            if not bc['VelocityIsCartesian']:
                veloMag = bc['VelocityMag']
                face = bc['DirectionFace'].split(':')
                if not face[0]:
                    face = bc['ShapeRefs'][0].Name
                # See if entered face actually exists and is planar
                try:
                    selected_object = self.analysis_obj.Document.getObject(face[0])
                    if hasattr(selected_object, "Shape"):
                        elt = selected_object.Shape.getElement(face[1])
                        if elt.ShapeType == 'Face' and CfdTools.isPlanar(elt):
                            n = elt.normalAt(0.5, 0.5)
                            if bc['ReverseNormal']:
                               n = [-ni for ni in n]
                            velocity = [ni*veloMag for ni in n]
                            bc['Ux'] = velocity[0]
                            bc['Uy'] = velocity[1]
                            bc['Uz'] = velocity[2]
                        else:
                            raise RuntimeError
                    else:
                        raise RuntimeError
                except (SystemError, RuntimeError):
                    raise RuntimeError(str(bc['DirectionFace']) + " is not a valid, planar face.")
            if settings['solver']['SolverName'] in ['simpleFoam', 'porousSimpleFoam', 'pimpleFoam']:
                bc['KinematicPressure'] = bc['Pressure']/settings['fluidProperties'][0]['Density']

            if bc['PorousBaffleMethod'] == 'porousScreen':
                wireDiam = bc['ScreenWireDiameter']
                spacing = bc['ScreenSpacing']
                CD = 1.0  # Drag coeff of wire (Simmons - valid for Re > ~300)
                beta = (1-wireDiam/spacing)**2
                bc['PressureDropCoeff'] = CD*(1-beta)

            if settings['solver']['SolverName'] in ['interFoam', 'multiphaseInterFoam']:
                # Make sure the first n-1 alpha values exist, and write the n-th one
                # consistently for multiphaseInterFoam
                sum_alpha = 0.0
                alphas_new = {}
                for i, m in enumerate(settings['fluidProperties']):
                    alpha_name = m['Name']
                    if i == len(settings['fluidProperties']) - 1:
                        if settings['solver']['SolverName'] == 'multiphaseInterFoam':
                            alphas_new[alpha_name] = 1.0 - sum_alpha
                    else:
                        alpha = Units.Quantity(bc.get('VolumeFractions', {}).get(alpha_name, '0')).Value
                        alphas_new[alpha_name] = alpha
                        sum_alpha += alpha
                bc['VolumeFractions'] = alphas_new

            # Copy turbulence settings
            bc['TurbulenceIntensity'] = bc['TurbulenceIntensityPercentage']/100.0
            physics = settings['physics']
            if physics['Turbulence'] == 'RANS' and physics['TurbulenceModel'] == 'SpalartAllmaras':
                if (bc['BoundaryType'] == 'inlet' or bc['BoundaryType'] == 'open') and \
                        bc['TurbulenceInletSpecification'] == 'intensityAndLengthScale':
                    if bc['BoundarySubType'] == 'uniformVelocityInlet' or bc['BoundarySubType'] == 'farField':
                        Uin = (bc['Ux']**2 + bc['Uy']**2 + bc['Uz']**2)**0.5

                        # Turb Intensity and length scale
                        I = bc['TurbulenceIntensity']
                        l = bc['TurbulenceLengthScale']

                        # Spalart Allmaras
                        bc['NuTilda'] = (3.0/2.0)**0.5 * Uin * I * l

                    else:
                        raise RuntimeError(
                            "Inlet type currently unsupported for calculating turbulence inlet conditions from "
                            "intensity and length scale.")

            if bc['DefaultBoundary']:
                if settings['boundaries'].get('defaultFaces'):
                    raise ValueError("More than one default boundary defined")
                settings['boundaries']['defaultFaces'] = bc
        if not settings['boundaries'].get('defaultFaces'):
            settings['boundaries']['defaultFaces'] = {
                'BoundaryType': 'wall',
                'BoundarySubType': 'slipWall',
                'ThermalBoundaryType': 'zeroGradient'
            }

        # Assign any extruded patches as the appropriate type
        mr_objs = CfdTools.getMeshRefinementObjs(self.mesh_obj)
        for mr_id, mr_obj in enumerate(mr_objs):
            if mr_obj.Extrusion and mr_obj.ExtrusionType == "2DPlanar":
                settings['boundaries'][mr_obj.Label] = {
                    'BoundaryType': 'constraint',
                    'BoundarySubType': 'empty'
                }
                settings['boundaries'][mr_obj.Label+"BackFace"] = {
                    'BoundaryType': 'constraint',
                    'BoundarySubType': 'empty'
                }
            if mr_obj.Extrusion and mr_obj.ExtrusionType == "2DWedge":
                settings['boundaries'][mr_obj.Label] = {
                    'BoundaryType': 'constraint',
                    'BoundarySubType': 'symmetry'
                }
                settings['boundaries'][mr_obj.Label+"BackFace"] = {
                    'BoundaryType': 'constraint',
                    'BoundarySubType': 'symmetry'
                }

    def processReportingFunctions(self):
        """ Compute any Function objects required before case build """
        settings = self.settings
<<<<<<< HEAD
        # Copy keys so that we can delete while iterating
        settings['reportingFunctionsEnabled'] = True
        rf_name = list(settings['reportingFunctions'].keys())
=======
>>>>>>> cab53c62

        for name in settings['reportingFunctions']:
            rf = settings['reportingFunctions'][name]

            rf['PatchName'] = rf['Patch'].Label

            rf['CoR'] = tuple(p for p in rf['CoR'])
            rf['Direction'] = tuple(p for p in rf['Direction'])

            if rf['FunctionObjectType'] == 'ForceCoefficients':
                rf['Lift'] = tuple(p for p in rf['Lift'])
                rf['Drag'] = tuple(p for p in rf['Drag'])
                rf['Pitch'] = tuple(p for p in rf['Pitch'])

    def processReportingProbes(self):
        settings = self.settings
        # Copy keys so that we can delete while iterating
        settings['reportingProbesEnabled'] = True
        rf_name = list(settings['reportingProbes'].keys())

        for name in rf_name:
            settings['reportingProbes'][name]['ProbePosition'] = tuple(p for p in settings['reportingProbes'][name]['ProbePosition'])

    def parseFaces(self, shape_refs):
        pass

    def processInitialConditions(self):
        """ Do any required computations before case build. Boundary conditions must be processed first. """
        settings = self.settings
        initial_values = settings['initialValues']
        if settings['solver']['SolverName'] in ['simpleFoam', 'porousSimpleFoam', 'pimpleFoam']:
            mat_prop = settings['fluidProperties'][0]
            initial_values['KinematicPressure'] = initial_values['Pressure'] / mat_prop['Density']
        if settings['solver']['SolverName'] in ['interFoam', 'multiphaseInterFoam']:
            # Make sure the first n-1 alpha values exist, and write the n-th one
            # consistently for multiphaseInterFoam
            sum_alpha = 0.0
            alphas_new = {}
            for i, m in enumerate(settings['fluidProperties']):
                alpha_name = m['Name']
                if i == len(settings['fluidProperties'])-1:
                    if settings['solver']['SolverName'] == 'multiphaseInterFoam':
                        alphas_new[alpha_name] = 1.0-sum_alpha
                else:
                    alpha = Units.Quantity(initial_values.get('VolumeFractions', {}).get(alpha_name, '0')).Value
                    alphas_new[alpha_name] = alpha
                    sum_alpha += alpha
            initial_values['VolumeFractions'] = alphas_new

        if initial_values['PotentialFlowP']:
            if settings['solver']['SolverName'] not in ['simpleFoam', 'porousSimpleFoam', 'pimpleFoam', 'hisa']:
                raise RuntimeError("Selected solver does not support potential pressure initialisation.")

        physics = settings['physics']

        # Copy velocity
        if initial_values['UseInletUValues']:
            if initial_values['BoundaryU']:
                inlet_bc = settings['boundaries'][initial_values['BoundaryU'].Label]
                if inlet_bc['BoundarySubType'] == 'uniformVelocityInlet' or inlet_bc['BoundarySubType'] == 'farField':
                    initial_values['Ux'] = inlet_bc['Ux']
                    initial_values['Uy'] = inlet_bc['Uy']
                    initial_values['Uz'] = inlet_bc['Uz']
                else:
                    raise RuntimeError("Boundary type not appropriate to determine initial velocity.")
            else:
                raise RuntimeError("No boundary selected to copy initial velocity value from.")

        # Copy pressure
        if initial_values['UseOutletPValue']:
            if initial_values['BoundaryP']:
                outlet_bc = settings['boundaries'][initial_values['BoundaryP'].Label]
                if outlet_bc['BoundarySubType'] == 'staticPressureOutlet' or \
                        outlet_bc['BoundarySubType'] == 'totalPressureOpening' or \
                        outlet_bc['BoundarySubType'] == 'totalPressureInlet' or \
                        outlet_bc['BoundarySubType'] == 'staticPressureInlet' or \
                        outlet_bc['BoundarySubType'] == 'farField':
                    initial_values['Pressure'] = outlet_bc['Pressure']
                else:
                    raise RuntimeError("Boundary type not appropriate to determine initial pressure.")
            else:
                raise RuntimeError("No boundary selected to copy initial pressure value from.")

        if physics['Thermal'] == 'Energy' and initial_values['UseInletTemperatureValue']:
            inlet_bc = settings['boundaries'][initial_values['BoundaryT'].Label]
            if inlet_bc['BoundaryType'] == 'inlet':
                if inlet_bc['ThermalBoundaryType'] == 'fixedValue':
                    initial_values['Temperature'] = inlet_bc['Temperature']
                else:
                    raise RuntimeError("Inlet type not appropriate to determine initial temperature")
            elif inlet_bc['BoundarySubType'] == 'farField':
                initial_values['Temperature'] = inlet_bc['Temperature']
            else:
                raise RuntimeError("Inlet type not appropriate to determine initial temperature.")

        # Copy turbulence settings
        if physics['TurbulenceModel'] is not None:
            if initial_values['UseInletTurbulenceValues']:
                if initial_values['BoundaryTurb']:
                    inlet_bc = settings['boundaries'][initial_values['BoundaryTurb'].Label]

                    # Initialise everything to zero to start with.
                    initial_values['k'] = 0
                    initial_values['omega'] = 0
                    initial_values['epsilon'] = 0
                    initial_values['nuTilda'] = 0
                    initial_values['gammaInt'] = 0
                    initial_values['ReThetat'] = 0
                    initial_values['nut'] = 0
                    initial_values['kEqnk'] = 0
                    initial_values['kEqnNut'] = 0

                    if inlet_bc['TurbulenceInletSpecification'] == 'TKEAndSpecDissipationRate':
                        initial_values['k'] = inlet_bc['TurbulentKineticEnergy']
                        initial_values['omega'] = inlet_bc['SpecificDissipationRate']
                    elif inlet_bc['TurbulenceInletSpecification'] == 'TKEAndDissipationRate':
                        initial_values['k'] = inlet_bc['TurbulentKineticEnergy']
                        initial_values['epsilon'] = inlet_bc['DissipationRate']
                    elif inlet_bc['TurbulenceInletSpecification'] == 'TransportedNuTilda':
                        initial_values['nuTilda'] = inlet_bc['NuTilda']
                    elif inlet_bc['TurbulenceInletSpecification'] == 'TKESpecDissipationRateGammaAndReThetat':
                        initial_values['k'] = inlet_bc['TurbulentKineticEnergy']
                        initial_values['omega'] = inlet_bc['SpecificDissipationRate']
                        initial_values['gammaInt'] = inlet_bc['Intermittency']
                        initial_values['ReThetat'] = inlet_bc['ReThetat']
                    elif inlet_bc['TurbulenceInletSpecification'] == 'TurbulentViscosity':
                        initial_values['nut'] = inlet_bc['TurbulentViscosity']
                    elif inlet_bc['TurbulenceInletSpecification'] == 'TurbulentViscosityAndK':
                        initial_values['kEqnk'] = inlet_bc['kEqnTurbulentKineticEnergy']
                        initial_values['kEqnNut'] = inlet_bc['kEqnTurbulentViscosity']
                    elif inlet_bc['TurbulenceInletSpecification'] == 'intensityAndLengthScale':
                        if inlet_bc['BoundarySubType'] == 'uniformVelocityInlet' or \
                           inlet_bc['BoundarySubType'] == 'farField':
                            Uin = (inlet_bc['Ux']**2 +
                                   inlet_bc['Uy']**2 +
                                   inlet_bc['Uz']**2)**0.5

                            # Turb Intensity (or Tu) and length scale
                            I = inlet_bc['TurbulenceIntensityPercentage'] / 100.0  # Convert from percent to fraction
                            l = inlet_bc['TurbulenceLengthScale']
                            Cmu = 0.09  # Standard turbulence model parameter

                            # k omega, k epsilon
                            k = 3.0/2.0*(Uin*I)**2
                            omega = k**0.5/(Cmu**0.25*l)
                            epsilon = (k**(3.0/2.0) * Cmu**0.75) / l

                            # Spalart Allmaras
                            nuTilda = inlet_bc['NuTilda']

                            # k omega (transition)
                            gammaInt = 1
                            if I <= 1.3:
                                ReThetat = 1173.51 - (589.428 * I) + (0.2196 / (I**2))
                            else:
                                ReThetat = 331.5 / ((I - 0.5658)**0.671)

                            # Set the values
                            initial_values['k'] = k
                            initial_values['omega'] = omega
                            initial_values['epsilon'] = epsilon
                            initial_values['nuTilda'] = nuTilda
                            initial_values['gammaInt'] = gammaInt
                            initial_values['ReThetat'] = ReThetat

                        else:
                            raise RuntimeError(
                                "Inlet type currently unsupported for copying turbulence initial conditions.")
                    else:
                        raise RuntimeError(
                            "Turbulence inlet specification currently unsupported for copying turbulence initial conditions")
                else:
                    raise RuntimeError("No boundary selected to copy initial turbulence values from.")

    # Zones

    def exportZoneStlSurfaces(self):
        for zo in self.zone_objs:
            for r in zo.ShapeRefs:
                path = os.path.join(self.working_dir,
                                    self.solver_obj.InputCaseName,
                                    "constant",
                                    "triSurface")
                if not os.path.exists(path):
                    os.makedirs(path)
                fname = os.path.join(path, r[0].Name+u".stl")
                import MeshPart
                sel_obj = r[0]
                shape = sel_obj.Shape
                meshStl = MeshPart.meshFromShape(shape, LinearDeflection=self.mesh_obj.STLLinearDeflection)
                meshStl.write(fname)
                print("Successfully wrote stl surface\n")

    def processPorousZoneProperties(self):
        settings = self.settings
        settings['porousZonesPresent'] = True
        porousZoneSettings = settings['porousZones']
        for po in self.porous_zone_objs:
            pd = {'PartNameList': tuple(r[0].Name for r in po.ShapeRefs)}
            po = CfdTools.propsToDict(po)
            if po['PorousCorrelation'] == 'DarcyForchheimer':
                pd['D'] = (po['D1'], po['D2'], po['D3'])
                pd['F'] = (po['F1'], po['F2'], po['F3'])
                pd['e1'] = tuple(po['e1'])
                pd['e3'] = tuple(po['e3'])
            elif po['PorousCorrelation'] == 'Jakob':
                # Calculate effective Darcy-Forchheimer coefficients
                # This is for equilateral triangles arranged with the triangles pointing in BundleLayerNormal
                # direction (direction of greater spacing - sqrt(3)*triangleEdgeLength)
                pd['e1'] = tuple(po['SpacingDirection'])  # OpenFOAM modifies to be orthog to e3
                pd['e3'] = tuple(po['TubeAxis'])
                spacing = po['TubeSpacing']
                d0 = po['OuterDiameter']
                u0 = po['VelocityEstimate']
                aspectRatio = po['AspectRatio']
                kinVisc = self.settings['fluidProperties']['KinematicViscosity']
                if kinVisc == 0.0:
                    raise ValueError("Viscosity must be set for Jakob correlation")
                if spacing < d0:
                    raise ValueError("Tube spacing may not be less than diameter")
                D = [0, 0, 0]
                F = [0, 0, 0]
                for (i, Sl, St) in [(0, aspectRatio*spacing, spacing), (1, spacing, aspectRatio*spacing)]:
                    C = 1.0/St*0.5*(1.0+0.47/(Sl/d0-1)**1.06)*(1.0/(1-d0/Sl))**(2.0-0.16)
                    Di = C/d0*0.5*(u0*d0/kinVisc)**(1.0-0.16)
                    Fi = C*(u0*d0/kinVisc)**(-0.16)
                    D[i] = Di
                    F[i] = Fi
                pd['D'] = tuple(D)
                pd['F'] = tuple(F)
                # Currently assuming zero drag parallel to tube bundle (3rd principal dirn)
            else:
                raise RuntimeError("Unrecognised method for porous baffle resistance")
            porousZoneSettings[po['Label']] = pd

    def processDynamicAdaptationMesh(self):
        settings = self.settings
        settings['dynamicMeshAdaptationEnabled'] = True
        settings['dynamicMeshAdaptation'] = CfdTools.propsToDict(self.dynamic_mesh_obj)

    def processInitialisationZoneProperties(self):
        settings = self.settings
        if settings['solver']['SolverName'] in ['interFoam', 'multiphaseInterFoam']:
            # Make sure the first n-1 alpha values exist, and write the n-th one
            # consistently for multiphaseInterFoam
            for zone_name in settings['initialisationZones']:
                z = settings['initialisationZones'][zone_name]
                sum_alpha = 0.0
                if 'VolumeFractions' in z:
                    alphas_new = {}
                    for i, m in enumerate(settings['fluidProperties']):
                        alpha_name = m['Name']
                        if i == len(settings['fluidProperties'])-1:
                            if settings['solver']['SolverName'] == 'multiphaseInterFoam':
                                alphas_new[alpha_name] = 1.0-sum_alpha
                        else:
                            alpha = Units.Quantity(z['VolumeFractions'].get(alpha_name, '0')).Value
                            alphas_new[alpha_name] = alpha
                            sum_alpha += alpha
                    z['VolumeFractions'] = alphas_new

    def bafflesPresent(self):
        for b in self.bc_group:
            if b.BoundaryType == 'baffle':
                return True
        return False

    def porousBafflesPresent(self):
        for b in self.bc_group:
            if b.BoundaryType == 'baffle' and \
               b.BoundarySubType == 'porousBaffle':
                return True
        return False

    def setupPatchNames(self):
        print('Populating createPatchDict to update BC names')
        settings = self.settings
        settings['createPatches'] = {}
        settings['createPatchesSnappyBaffles'] = {}
        bc_group = self.bc_group

        defaultPatchType = "patch"
        for bc_id, bc_obj in enumerate(bc_group):
            bcType = bc_obj.BoundaryType
            bcSubType = bc_obj.BoundarySubType
            patchType = CfdTools.getPatchType(bcType, bcSubType)
            settings['createPatches'][bc_obj.Label] = {
                'PatchNamesList': '"patch_'+str(bc_id+1)+'_.*"',
                'PatchType': patchType
            }
            if bc_obj.DefaultBoundary:
                defaultPatchType = patchType

            if bcType == 'baffle' and self.mesh_obj.MeshUtility == 'snappyHexMesh':
                settings['createPatchesFromSnappyBaffles'] = True
                settings['createPatchesSnappyBaffles'][bc_obj.Label] = {
                    'PatchNamesList': '"'+bc_obj.Name+'_[^_]*"',
                    'PatchNamesListSlave': '"'+bc_obj.Name+'_.*_slave"'}

        # Set up default BC for unassigned faces
        settings['createPatches']['defaultFaces'] = {
            'PatchNamesList': '"patch_0_0"',
            'PatchType': defaultPatchType
        }

        # Assign any extruded patches as the appropriate type
        mr_objs = CfdTools.getMeshRefinementObjs(self.mesh_obj)
        for mr_id, mr_obj in enumerate(mr_objs):
            if mr_obj.Extrusion and mr_obj.ExtrusionType == "2DPlanar":
                settings['createPatches'][mr_obj.Label] = {
                    'PatchNamesList': '"patch_.*_'+str(mr_id+1)+'"',
                    'PatchType': "empty"
                }
                settings['createPatches'][mr_obj.Label+'BackFace'] = {
                    'PatchNamesList': '"patch_.*_'+str(mr_id+1)+'_back"',
                    'PatchType': "empty"
                }
            elif mr_obj.Extrusion and mr_obj.ExtrusionType == "2DWedge":
                settings['createPatches'][mr_obj.Label] = {
                    'PatchNamesList': '"patch_.*_'+str(mr_id+1)+'"',
                    'PatchType': "symmetry"
                }
                settings['createPatches'][mr_obj.Label+'BackFace'] = {
                    'PatchNamesList': '"patch_.*_'+str(mr_id+1)+'_back"',
                    'PatchType': "symmetry"
                }
            else:
                # Add others to default faces list
                settings['createPatches']['defaultFaces']['PatchNamesList'] += ' "patch_0_'+str(mr_id+1) + '"'<|MERGE_RESOLUTION|>--- conflicted
+++ resolved
@@ -389,12 +389,7 @@
     def processReportingFunctions(self):
         """ Compute any Function objects required before case build """
         settings = self.settings
-<<<<<<< HEAD
-        # Copy keys so that we can delete while iterating
         settings['reportingFunctionsEnabled'] = True
-        rf_name = list(settings['reportingFunctions'].keys())
-=======
->>>>>>> cab53c62
 
         for name in settings['reportingFunctions']:
             rf = settings['reportingFunctions'][name]
