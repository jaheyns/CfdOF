# ***************************************************************************
# *                                                                         *
# *   Copyright (c) 2017 Johan Heyns (CSIR) <jheyns@csir.co.za>             *
# *   Copyright (c) 2017-2018 Oliver Oxtoby (CSIR) <ooxtoby@csir.co.za>     *
# *   Copyright (c) 2017 Alfred Bogaers (CSIR) <abogaers@csir.co.za>        *
# *   Copyright (c) 2019-2022 Oliver Oxtoby <oliveroxtoby@gmail.com>        *
# *                                                                         *
# *   This program is free software; you can redistribute it and/or modify  *
# *   it under the terms of the GNU Lesser General Public License (LGPL)    *
# *   as published by the Free Software Foundation; either version 2 of     *
# *   the License, or (at your option) any later version.                   *
# *   for detail see the LICENCE text file.                                 *
# *                                                                         *
# *   This program is distributed in the hope that it will be useful,       *
# *   but WITHOUT ANY WARRANTY; without even the implied warranty of        *
# *   MERCHANTABILITY or FITNESS FOR A PARTICULAR PURPOSE.  See the         *
# *   GNU Library General Public License for more details.                  *
# *                                                                         *
# *   You should have received a copy of the GNU Library General Public     *
# *   License along with this program; if not, write to the Free Software   *
# *   Foundation, Inc., 59 Temple Place, Suite 330, Boston, MA  02111-1307  *
# *   USA                                                                   *
# *                                                                         *
# ***************************************************************************

import FreeCAD
from FreeCAD import Units
import os
import shutil
import CfdTools
import math
import MeshPart
import TemplateBuilder
import Part


class CfdMeshTools:
    def __init__(self, cart_mesh_obj):
        self.mesh_obj = cart_mesh_obj
        self.analysis = CfdTools.getParentAnalysisObject(self.mesh_obj)

        self.part_obj = self.mesh_obj.Part  # Part to mesh
        self.scale = 0.001  # Scale mm to m

        # Default to 2 % of bounding box characteristic length
        self.clmax = Units.Quantity(self.mesh_obj.CharacteristicLengthMax).Value
        if self.clmax <= 0.0:
            shape = self.part_obj.Shape
            cl_bound_mag = math.sqrt(shape.BoundBox.XLength**2 + shape.BoundBox.YLength**2 + shape.BoundBox.ZLength**2)
            cl_bound_min = min(min(shape.BoundBox.XLength, shape.BoundBox.YLength), shape.BoundBox.ZLength)
            self.clmax = min(0.02*cl_bound_mag, 0.4*cl_bound_min)  # Always in internal format, i.e. mm

        # Only used by gmsh - what purpose?
        self.clmin = 0.0

        self.dimension = self.mesh_obj.ElementDimension

        self.cf_settings = {}
        self.snappy_settings = {}
        self.gmsh_settings = {}
        self.extrusion_settings = {}

        self.error = False

        output_path = CfdTools.getOutputPath(self.analysis)
        self.getFilePaths(output_path)

        # 2D array of list of faces (index into shape) in each patch, indexed by [bc_id+1][meshregion_id+1]
        self.patch_faces = []
        # 2D array of names of each patch, indexed by [bc_id+1][meshregion_id+1]
        self.patch_names = []

        self.progressCallback = None

    def writeMesh(self):
        self.setupMeshCaseDir()
        CfdTools.cfdMessage("Exporting mesh refinement data ...\n")
        if self.progressCallback:
            self.progressCallback("Exporting mesh refinement data ...")
        self.processRefinements()
        self.processExtrusions()
        CfdTools.cfdMessage("Exporting the part surfaces ...\n")
        if self.progressCallback:
            self.progressCallback("Exporting the part surfaces ...")
        self.writePartFile()
        self.writeMeshCase()
        CfdTools.cfdMessage("Wrote mesh case to {}\n".format(self.meshCaseDir))
        if self.progressCallback:
            self.progressCallback("Mesh case written successfully")

    def processExtrusions(self):
        """ Find and process any extrusion objects """

        twoD_extrusion_objs = []
        other_extrusion_objs = []
        mesh_refinements = CfdTools.getMeshRefinementObjs(self.mesh_obj)
        self.extrusion_settings['ExtrusionsPresent'] = False
        self.extrusion_settings['ExtrudeTo2D'] = False
        self.extrusion_settings['Extrude2DPlanar'] = False
        for mr in mesh_refinements:
            if mr.Extrusion:
                self.extrusion_settings['ExtrusionsPresent'] = True
                if mr.ExtrusionType == '2DPlanar' or mr.ExtrusionType == '2DWedge':
                    twoD_extrusion_objs.append(mr)
                else:
                    other_extrusion_objs.append(mr)
                if mr.ExtrusionType == '2DPlanar':
                    self.extrusion_settings['Extrude2DPlanar'] = True

        if len(twoD_extrusion_objs) > 1:
            raise RuntimeError("For 2D meshing, there must be exactly one 2D mesh extrusion object.")
        elif len(twoD_extrusion_objs) == 1:
            self.extrusion_settings['ExtrudeTo2D'] = True
        all_extrusion_objs = other_extrusion_objs + twoD_extrusion_objs  # Ensure 2D extrusion happens last

        self.extrusion_settings['Extrusions'] = []
        for extrusion_obj in all_extrusion_objs:
            extrusion_shape = extrusion_obj.Shape
            this_extrusion_settings = {}
            if len(extrusion_shape.Faces) == 0:
                raise RuntimeError("Extrusion object '{}' is empty.".format(extrusion_obj.Label))

            this_extrusion_settings['KeepExistingMesh'] = extrusion_obj.KeepExistingMesh
            if extrusion_obj.ExtrusionType == '2DPlanar' or extrusion_obj.ExtrusionType == '2DWedge':
                this_extrusion_settings['KeepExistingMesh'] = False
                all_faces_planar = True
                for faces in extrusion_shape.Faces:
                    if not isinstance(faces.Surface, Part.Plane):
                        all_faces_planar = False
                        break
                if not all_faces_planar:
                    raise RuntimeError("2D mesh extrusion surface must be a flat plane.")

            normal = extrusion_shape.Faces[0].Surface.Axis
            normal.multiply(1.0/normal.Length)
            this_extrusion_settings['Normal'] = (normal.x, normal.y, normal.z)
            this_extrusion_settings['ExtrusionType'] = extrusion_obj.ExtrusionType

            # Get the names of the faces being extruded
            mri = mesh_refinements.index(extrusion_obj)
            efl = []
            for l, ff in enumerate(self.patch_faces):
                f = ff[mri+1]
                if len(f):
                    efl.append(self.patch_names[l][mri+1])

            if not efl:
                raise RuntimeError("Extrusion patch for '{}' could not be found in the shape being meshed.".format(
                    extrusion_obj.Label))
            this_extrusion_settings['FrontFaceList'] = tuple(efl)
            this_extrusion_settings['BackFace'] = efl[0]+'_back'

            this_extrusion_settings['Distance'] = extrusion_obj.ExtrusionThickness.getValueAs('m')
            this_extrusion_settings['Angle'] = extrusion_obj.ExtrusionAngle.getValueAs('deg')
            this_extrusion_settings['NumLayers'] = extrusion_obj.ExtrusionLayers
            this_extrusion_settings['ExpansionRatio'] = extrusion_obj.ExtrusionRatio
            this_extrusion_settings['AxisPoint'] = tuple(p for p in extrusion_obj.ExtrusionAxisPoint)

            axis_direction = extrusion_obj.ExtrusionAxisDirection

            # Flip axis if necessary to go in same direction as patch normal (otherwise negative volume cells result)
            if len(extrusion_shape.Faces) > 0:
                in_plane_vector = extrusion_shape.Faces[0].CenterOfMass-extrusion_obj.ExtrusionAxisPoint
                extrusion_normal = extrusion_obj.ExtrusionAxisDirection.cross(in_plane_vector)
                face_normal = extrusion_shape.Faces[0].normalAt(0.5, 0.5)
                if extrusion_normal.dot(face_normal) < 0:
                    axis_direction = -axis_direction

            this_extrusion_settings['AxisDirection'] = tuple(d for d in axis_direction)

            self.extrusion_settings['Extrusions'].append(this_extrusion_settings)

    def getClmax(self):
        return Units.Quantity(self.clmax, Units.Length)

    def getFilePaths(self, output_dir):
        if not hasattr(self.mesh_obj, 'CaseName'):  # Backward compat
            self.mesh_obj.CaseName = 'meshCase'
        self.case_name = self.mesh_obj.CaseName
        self.meshCaseDir = os.path.join(output_dir, self.case_name)
        self.constantDir = os.path.join(self.meshCaseDir, 'constant')
        self.polyMeshDir = os.path.join(self.constantDir, 'polyMesh')
        self.triSurfaceDir = os.path.join(self.constantDir, 'triSurface')
        self.gmshDir = os.path.join(self.meshCaseDir, 'gmsh')
        self.systemDir = os.path.join(self.meshCaseDir, 'system')

        if self.mesh_obj.MeshUtility == "gmsh":
            self.temp_file_shape = os.path.join(self.gmshDir, self.part_obj.Name +"_Geometry.brep")
            self.temp_file_geo = os.path.join(self.gmshDir, self.part_obj.Name +"_Geometry.geo")
            self.temp_file_mesh = os.path.join(self.gmshDir, self.part_obj.Name + '_Geometry.msh')
        else:
            self.temp_file_geo = os.path.join(self.constantDir, 'triSurface', self.part_obj.Name + '_Geometry.stl')

    def setupMeshCaseDir(self):
        """ Create temporary mesh case directory """
        if os.path.isdir(self.meshCaseDir):
            shutil.rmtree(self.meshCaseDir)
        os.makedirs(self.meshCaseDir)
        os.makedirs(self.constantDir)
        os.makedirs(self.triSurfaceDir)
        os.makedirs(self.gmshDir)
        os.makedirs(self.systemDir)

    def processRefinements(self):
        """ Process mesh refinements """
        mr_objs = CfdTools.getMeshRefinementObjs(self.mesh_obj)

        # todo remove
        print(f'*********** Mesh refinement objects {mr_objs}')

        cf_settings = self.cf_settings
        cf_settings['MeshRegions'] = {}
        cf_settings['BoundaryLayers'] = {}
        cf_settings['InternalRegions'] = {}
        snappy_settings = self.snappy_settings
        snappy_settings['MeshRegions'] = {}
        snappy_settings['BoundaryLayers'] = {}
        snappy_settings['InternalRegions'] = {}

        # Make list of all faces in meshed shape with original index
        mesh_face_list = list(zip(self.mesh_obj.Part.Shape.Faces, range(len(self.mesh_obj.Part.Shape.Faces))))

        # Make list of all boundary references
        CfdTools.cfdMessage("Matching boundary patches\n")
        boundary_face_list = []
        bc_group = None
        analysis_obj = CfdTools.getParentAnalysisObject(self.mesh_obj)
        if not analysis_obj:
            analysis_obj = CfdTools.getActiveAnalysis()
        if analysis_obj:
            bc_group = CfdTools.getCfdBoundaryGroup(analysis_obj)
        for bc_id, bc_obj in enumerate(bc_group):
            for ri, ref in enumerate(bc_obj.ShapeRefs):
                try:
                    bf = CfdTools.resolveReference(ref)
                except RuntimeError as re:
                    raise RuntimeError("Error processing boundary condition {}: {}".format(bc_obj.Label, str(re)))
                for si, s in enumerate(bf):
                    boundary_face_list += [(sf, (bc_id, ri, si)) for sf in s[0].Faces]

        # Match them up to faces in the main geometry
        bc_matched_faces = CfdTools.matchFaces(boundary_face_list, mesh_face_list)

        # Check for and filter duplicates
        bc_match_per_shape_face = [-1] * len(mesh_face_list)
        for k in range(len(bc_matched_faces)):
            match = bc_matched_faces[k][1]
            prev_k = bc_match_per_shape_face[match]
            if prev_k >= 0:
                nb, ri, si = bc_matched_faces[k][0]
                nb2, ri2, si2 = bc_matched_faces[prev_k][0]
                bc = bc_group[nb]
                bc2 = bc_group[nb2]
                CfdTools.cfdWarning(
                    "Boundary '{}' reference {}:{} also assigned as "
                    "boundary '{}' reference {}:{} - ignoring duplicate\n".format(
                        bc.Label, bc.ShapeRefs[ri][0].Name, bc.ShapeRefs[ri][1][si],
                        bc2.Label, bc.ShapeRefs[ri][0].Name, bc.ShapeRefs[ri][1][si]))
            else:
                bc_match_per_shape_face[match] = k

        # Match relevant mesh regions to shape faces: boundary layer mesh regions for cfMesh / snappyHexMesh
        # and extrusion patches.
        # Normal surface refinements are written as separate surfaces so need not be matched
        CfdTools.cfdMessage("Matching mesh refinement regions\n")
        mr_face_list = []
        for mr_id, mr_obj in enumerate(mr_objs):
            if mr_obj.Extrusion or (
                    self.mesh_obj.MeshUtility == 'cfMesh' and not mr_obj.Internal and mr_obj.NumberLayers > 1):
                for ri, r in enumerate(mr_obj.ShapeRefs):
                    try:
                        bf = CfdTools.resolveReference(r)
                    except RuntimeError as re:
                        raise RuntimeError("Error processing mesh refinement {}: {}".format(
                            mr_obj.Label, str(re)))
                    for si, s in enumerate(bf):
                        mr_face_list += [(f, (mr_id, ri, si)) for f in s[0].Faces]

        # Match them up
        mr_matched_faces = CfdTools.matchFaces(mr_face_list, mesh_face_list)

        # Check for and filter duplicates
        bl_match_per_shape_face = [-1] * len(mesh_face_list)
        for k in range(len(mr_matched_faces)):
            match = mr_matched_faces[k][1]
            prev_k = bl_match_per_shape_face[match]
            if prev_k >= 0:
                nr, ri, si = mr_matched_faces[k][0]
                nr2, ri2, si2 = mr_matched_faces[prev_k][0]
                CfdTools.cfdWarning(
                    "Mesh refinement '{}' reference {}:{} also assigned as "
                    "mesh refinement '{}' reference {}:{} - ignoring duplicate\n".format(
                        mr_objs[nr].Label, mr_objs[nr].ShapeRefs[ri][0].Name, mr_objs[nr].ShapeRefs[ri][1][si],
                        mr_objs[nr2].Label, mr_objs[nr2].ShapeRefs[ri2][0].Name, mr_objs[nr2].ShapeRefs[ri2][1][si2]))
            else:
                bl_match_per_shape_face[match] = k

        self.patch_faces = []
        self.patch_names = []
        for k in range(len(bc_group)+1):
            self.patch_faces.append([])
            self.patch_names.append([])
            for l in range(len(mr_objs)+1):
                self.patch_faces[k].append([])
                self.patch_names[k].append("patch_"+str(k)+"_"+str(l))
        for i in range(len(mesh_face_list)):
            k = bc_match_per_shape_face[i]
            l = bl_match_per_shape_face[i]
            nb = -1
            nr = -1
            if k >= 0:
                nb, bri, bsi = bc_matched_faces[k][0]
            if l >= 0:
                nr, rri, ssi = mr_matched_faces[l][0]
            self.patch_faces[nb+1][nr+1].append(i)

        # For gmsh, match mesh refinement with vertices in original mesh
        mr_matched_vertices = []
        if self.mesh_obj.MeshUtility == 'gmsh':
            # Make list of all vertices in meshed shape with original index
            mesh_vertices_list = list(
                zip(self.mesh_obj.Part.Shape.Vertexes, range(len(self.mesh_obj.Part.Shape.Vertexes))))

            CfdTools.cfdMessage("Matching mesh refinements\n")
            mr_vertices_list = []
            for mr_id, mr_obj in enumerate(mr_objs):
                if not mr_obj.Internal:
                    for ri, r in enumerate(mr_obj.ShapeRefs):
                        try:
                            bf = CfdTools.resolveReference(r)
                        except RuntimeError as re:
                            raise RuntimeError("Error processing mesh refinement {}: {}".format(
                                mr_obj.Label, str(re)))
                        for si, s in enumerate(bf):
                            mr_vertices_list += [(v, (mr_id, ri, si)) for v in s[0].Vertexes]

            mr_matched_vertices = CfdTools.matchFaces(mr_vertices_list, mesh_vertices_list)
            self.ele_length_map = {}
            self.ele_node_map = {}

        # Additionally, for SnappyHexMesh, match baffles to any surface mesh refinements
        # as well as matching each surface mesh refinement region to boundary conditions
        bc_mr_matched_faces = []
        mr_face_list = []
        if self.mesh_obj.MeshUtility == 'snappyHexMesh':
            CfdTools.cfdMessage("Matching surface geometries\n")
            for mr_id, mr_obj in enumerate(mr_objs):
                if not mr_obj.Internal:
                    for ri, r in enumerate(mr_obj.ShapeRefs):
                        try:
                            bf = CfdTools.resolveReference(r)
                        except RuntimeError as re:
                            raise RuntimeError("Error processing mesh refinement {}: {}".format(
                                mr_obj.Label, str(re)))
                        for si, s in enumerate(bf):
                            mr_face_list += [(f, (mr_id, ri, si)) for f in s[0].Faces]

            # Match mesh regions to the boundary conditions, to identify boundary conditions on supplementary
            # geometry (including on baffles)
            bc_mr_matched_faces = CfdTools.matchFaces(boundary_face_list, mr_face_list)

        for bc_id, bc_obj in enumerate(bc_group):
            if bc_obj.BoundaryType == 'baffle':
                baffle_matches = [m for m in bc_mr_matched_faces if m[0][0] == bc_id]
                mr_match_per_baffle_ref = []
                for r in bc_obj.ShapeRefs:
                    mr_match_per_baffle_ref += [[-1]*len(r[1])]
                for m in baffle_matches:
                    mr_match_per_baffle_ref[m[0][1]][m[0][2]] = m[1][0]
                # For each mesh region, the refs that are part of this baffle
                baffle_patch_refs = [[] for ri in range(len(mr_objs)+1)]
                for ri, mr in enumerate(mr_match_per_baffle_ref):
                    for si, mri in enumerate(mr_match_per_baffle_ref[ri]):
                        baffle_patch_refs[mri+1].append((bc_obj.ShapeRefs[ri][0], (bc_obj.ShapeRefs[ri][1][si],)))

                # Write these geometries
                for ri, refs in enumerate(baffle_patch_refs):
                    try:
                        shape = CfdTools.makeShapeFromReferences(refs)
                    except RuntimeError as re:
                        raise RuntimeError("Error processing baffle {}: {}".format(
                            bc_obj.Label, str(re)))
                    solid_name = bc_obj.Name + "_" + str(ri)
                    if shape:
                        CfdTools.cfdMessage("Triangulating baffle {}, section {} ...".format(bc_obj.Label, ri))
                        facemesh = MeshPart.meshFromShape(
                            shape, LinearDeflection=self.mesh_obj.STLLinearDeflection)

                        CfdTools.cfdMessage(" writing to file\n")
                        with open(os.path.join(self.triSurfaceDir, solid_name + '.stl'), 'w') as fid:
                            CfdTools.writePatchToStl(solid_name, facemesh, fid, self.scale)

                        if ri > 0:  # The parts of the baffle corresponding to a surface mesh region obj
                            mr_obj = mr_objs[ri-1]
                            refinement_level = CfdTools.relLenToRefinementLevel(mr_obj.RelativeLength)
                            edge_level = CfdTools.relLenToRefinementLevel(mr_obj.RegionEdgeRefinement)
                        else:  # The parts of the baffle with no refinement obj
                            refinement_level = 0
                            edge_level = 0
                        snappy_settings['MeshRegions'][solid_name] = {
                            'RefinementLevel': refinement_level,
                            'EdgeRefinementLevel': edge_level,
                            'MaxRefinementLevel': max(refinement_level, edge_level),
                            'Baffle': True
                        }

        mr_matched_faces = []
        if self.mesh_obj.MeshUtility == 'snappyHexMesh':
            # Match mesh regions to the primary geometry
            mr_matched_faces = CfdTools.matchFaces(mr_face_list, mesh_face_list)

        for mr_id, mr_obj in enumerate(mr_objs):
            Internal = mr_obj.Internal
            mr_rellen = mr_obj.RelativeLength
            if mr_rellen > 1.0:
                mr_rellen = 1.0
                FreeCAD.Console.PrintError(
                    "The mesh refinement region '{}' should not use a relative length greater "
                    "than unity.\n".format(mr_obj.Name))
            elif mr_rellen < 0.001:
                mr_rellen = 0.001  # Relative length should not be less than 0.1% of base length
                FreeCAD.Console.PrintError(
                    "The mesh refinement region '{}' should not use a relative length smaller "
                    "than 0.001.\n".format(mr_obj.Name))

            if self.mesh_obj.MeshUtility == 'gmsh':
                # Generate element maps for gmsh
                if not Internal:
                    mesh_vertex_idx = [mf[1] for mf in mr_matched_vertices if mf[0][0] == mr_id]
                    self.ele_length_map[mr_obj.Name] = mr_rellen*self.clmax
                    self.ele_node_map[mr_obj.Name] = mesh_vertex_idx
            else:
                # Find any matches with boundary conditions; mark those matching baffles for removal
                bc_matches = [m for m in bc_mr_matched_faces if m[1][0] == mr_id]
                bc_match_per_mr_ref = []
                for ri, r in enumerate(mr_obj.ShapeRefs):
                    bc_match_per_mr_ref.append([-1]*len(r[1]))
                for m in bc_matches:
                    bc_match_per_mr_ref[m[1][1]][m[1][2]] = -2 if bc_group[m[0][0]].BoundaryType == 'baffle' else m[0][0]

                # Unmatch those in primary geometry
                main_geom_matches = [m for m in mr_matched_faces if m[0][0] == mr_id]
                for m in main_geom_matches:
                    bc_match_per_mr_ref[m[0][1]][m[0][2]] = -1

                # For each boundary, the refs that are part of this mesh region
                mr_patch_refs = [[] for ri in range(len(bc_group)+1)]
                for ri, m in enumerate(bc_match_per_mr_ref):
                    for si, bci in enumerate(m):
                        if bci > -2:
                            mr_patch_refs[bci+1].append((mr_obj.ShapeRefs[ri][0], (mr_obj.ShapeRefs[ri][1][si],)))

                # Loop over and write the sub-sections of this mesh object
                for bi in range(len(mr_patch_refs)):
                    if len(mr_patch_refs[bi]) and not mr_obj.Extrusion:
                        if bi == 0:
                            mr_patch_name = mr_obj.Name
                        else:
                            mr_patch_name = self.patch_names[bi][mr_id+1]

                        CfdTools.cfdMessage("Triangulating mesh refinement region {}, section {} ...".format(
                            mr_obj.Label, bi))

                        try:
                            shape = CfdTools.makeShapeFromReferences(mr_patch_refs[bi])
                        except RuntimeError as re:
                            raise RuntimeError("Error processing mesh refinement region {}: {}".format(
                                mr_obj.Label, str(re)))
                        if shape:
                            facemesh = MeshPart.meshFromShape(shape, LinearDeflection=self.mesh_obj.STLLinearDeflection)

                            CfdTools.cfdMessage(" writing to file\n")
                            with open(os.path.join(self.triSurfaceDir, mr_patch_name + '.stl'), 'w') as fid:
                                CfdTools.writePatchToStl(mr_patch_name, facemesh, fid, self.scale)

                        if self.mesh_obj.MeshUtility == 'cfMesh':
                            if not Internal:
                                cf_settings['MeshRegions'][mr_patch_name] = {
                                    'RelativeLength': mr_rellen * self.clmax * self.scale,
                                    'RefinementThickness': self.scale * Units.Quantity(
                                        mr_obj.RefinementThickness).Value,
                                }
                            else:
                                cf_settings['InternalRegions'][mr_obj.Name] = {
                                    'RelativeLength': mr_rellen * self.clmax * self.scale
                                }

                        elif self.mesh_obj.MeshUtility == 'snappyHexMesh':
                            refinement_level = CfdTools.relLenToRefinementLevel(mr_obj.RelativeLength)
                            if not Internal:
                                edge_level = CfdTools.relLenToRefinementLevel(mr_obj.RegionEdgeRefinement)
                                snappy_settings['MeshRegions'][mr_patch_name] = {
                                    'RefinementLevel': refinement_level,
                                    'EdgeRefinementLevel': edge_level,
                                    'MaxRefinementLevel': max(refinement_level, edge_level),
                                    'Baffle': False
                                }
                            else:
                                snappy_settings['InternalRegions'][mr_patch_name] = {
                                    'RefinementLevel': refinement_level
                                }

            # In addition, for cfMesh and SnappyHesMesh, record matched boundary layer patches

            # todo remove
            print(f'************ Starting BL addition')
            if self.mesh_obj.MeshUtility == 'cfMesh' or self.mesh_obj.MeshUtility == 'snappyHexMesh' \
                    and mr_obj.NumberLayers > 1 and not Internal and not mr_obj.Extrusion:

                # todo remove
                print(f'************ Running boundary layer addition checks')
                print(f'patch_faces: {self.patch_faces}')
                print(f'patch_name: {self.patch_names}')
                print(f'mr_id: {mr_id}')

                for k in range(len(self.patch_faces)):
                    if len(self.patch_faces[k][mr_id + 1]):
                        # Limit expansion ratio to greater than 1.0 and less than 1.2
                        expratio = mr_obj.ExpansionRatio
                        expratio = min(1.2, max(1.0, expratio))

                        # todo remove
                        print(f'************ Expansion ratio {expratio}')

                        if self.mesh_obj.MeshUtility == 'cfMesh':
                            cf_settings['BoundaryLayers'][self.patch_names[k][mr_id + 1]] = \
                            {
                                'NumberLayers': mr_obj.NumberLayers,
                                'ExpansionRatio': expratio,
                                'FirstLayerHeight': self.scale * Units.Quantity(mr_obj.FirstLayerHeight).Value
                            }
                        elif self.mesh_obj.MeshUtility == 'snappyHexMesh':
                            # todo remove
                            print(f'************ Setting SHM boundary layers')
                            snappy_settings['BoundaryLayers'][self.patch_names[k][mr_id + 1]] = \
                            {
                                'NumberLayers': mr_obj.NumberLayers,
                                'ExpansionRatio': expratio,
                                # 'FinalLayerHeight': self.scale * Units.Quantity(mr_obj.FinalLayerHeight).Value
                            }

    def automaticInsidePointDetect(self):
        # Snappy requires that the chosen internal point must remain internal during the meshing process and therefore
        # the meshing algorithm might fail if the point accidentally falls in a sliver between the mesh and the geometry
        # As a safety measure, the check distance is chosen to be approximately the size of the background mesh.
        shape = self.part_obj.Shape
        step_size = self.clmax*2.5

        bound_box = self.part_obj.Shape.BoundBox
        error_safety_factor = 2.0

        if (step_size*error_safety_factor >= bound_box.XLength or
                        step_size*error_safety_factor >= bound_box.YLength or
                        step_size*error_safety_factor >= bound_box.ZLength):
            CfdTools.cfdErrorBox("Current choice in characteristic length of {} might be too large for automatic "
                                 "internal point detection.".format(self.clmax))
        x1 = bound_box.XMin
        x2 = bound_box.XMax
        y1 = bound_box.YMin
        y2 = bound_box.YMax
        z1 = bound_box.ZMin
        z2 = bound_box.ZMax

        import random
        if not shape.isClosed():
            CfdTools.cfdErrorBox("Can not find an internal point as shape is not closed - please specify manually.")
            return None

        for i in range(100):
            x = random.uniform(x1, x2)
            y = random.uniform(y1, y2)
            z = random.uniform(z1, z2)
            pointCheck = FreeCAD.Vector(x, y, z)
            result = shape.isInside(pointCheck, step_size, False)
            if result:
                return pointCheck

        CfdTools.cfdErrorBox("Failed to find an internal point - please specify manually.")
        return None

    def writePartFile(self):
        """ Construct multi-element STL based on mesh part faces. """
        if self.mesh_obj.MeshUtility == "gmsh":
            self.part_obj.Shape.exportBrep(self.temp_file_shape)
        else:
            with open(self.temp_file_geo, 'w') as fid:
                for k in range(len(self.patch_faces)):
                    for l in range(len(self.patch_faces[k])):
                        patch_faces = self.patch_faces[k][l]
                        patch_name = self.patch_names[k][l]
                        if len(patch_faces):
                            # Put together the faces making up this patch; mesh them and output to file
                            patch_shape = Part.makeCompound([self.mesh_obj.Part.Shape.Faces[f] for f in patch_faces])
                            CfdTools.cfdMessage(
                                "Triangulating part {}, patch {} ...".format(self.part_obj.Label, patch_name))
                            mesh_stl = MeshPart.meshFromShape(
                                patch_shape, LinearDeflection=self.mesh_obj.STLLinearDeflection)
                            CfdTools.cfdMessage(" writing to file\n")
                            CfdTools.writePatchToStl(patch_name, mesh_stl, fid, self.scale)

    def loadSurfMesh(self):
        if not self.error:
            # NOTE: FemMesh does not support multi element stl
            # fem_mesh = Fem.read(os.path.join(self.meshCaseDir,'mesh_outside.stl'))
            # This is a temp work around to remove multiple solids, but is not very efficient
            import Mesh
            import Fem
            stl = os.path.join(self.meshCaseDir, 'mesh_outside.stl')
            ast = os.path.join(self.meshCaseDir, 'mesh_outside.ast')
            mesh = Mesh.Mesh(stl)
            mesh.write(ast)
            os.remove(stl)
            os.rename(ast, stl)
            fem_mesh = Fem.read(stl)
            fem_mesh_obj = FreeCAD.ActiveDocument.addObject("Fem::FemMeshObject", self.mesh_obj.Name+"_Surf_Vis")
            fem_mesh_obj.FemMesh = fem_mesh
            self.mesh_obj.addObject(fem_mesh_obj)
            print('  Finished loading mesh.')
        else:
            print('No mesh was created.')

    def writeMeshCase(self):
        """ Collect case settings, and finally build a runnable case. """
        CfdTools.cfdMessage("Populating mesh dictionaries in folder {}\n".format(self.meshCaseDir))

<<<<<<< HEAD
        # cfMesh settings
=======
        # cfMESH settings
>>>>>>> fab76a48
        if self.mesh_obj.MeshUtility == "cfMesh":
            self.cf_settings['ClMax'] = self.clmax*self.scale
            if len(self.cf_settings['BoundaryLayers']) > 0:
                self.cf_settings['BoundaryLayerPresent'] = True
            else:
                self.cf_settings['BoundaryLayerPresent'] = False
            if len(self.cf_settings["InternalRegions"]) > 0:
                self.cf_settings['InternalRefinementRegionsPresent'] = True
            else:
                self.cf_settings['InternalRefinementRegionsPresent'] = False

        # SnappyHexMesh settings
        elif self.mesh_obj.MeshUtility == "snappyHexMesh":
            bound_box = self.part_obj.Shape.BoundBox
            bC = 5  # Number of background mesh buffer cells
            x_min = (bound_box.XMin - bC*self.clmax)*self.scale
            x_max = (bound_box.XMax + bC*self.clmax)*self.scale
            y_min = (bound_box.YMin - bC*self.clmax)*self.scale
            y_max = (bound_box.YMax + bC*self.clmax)*self.scale
            z_min = (bound_box.ZMin - bC*self.clmax)*self.scale
            z_max = (bound_box.ZMax + bC*self.clmax)*self.scale
            cells_x = int(math.ceil(bound_box.XLength/self.clmax) + 2*bC)
            cells_y = int(math.ceil(bound_box.YLength/self.clmax) + 2*bC)
            cells_z = int(math.ceil(bound_box.ZLength/self.clmax) + 2*bC)

            snappy_settings = self.snappy_settings
            snappy_settings['BlockMesh'] = {
                "xMin": x_min,
                "xMax": x_max,
                "yMin": y_min,
                "yMax": y_max,
                "zMin": z_min,
                "zMax": z_max,
                "cellsX": cells_x,
                "cellsY": cells_y,
                "cellsZ": cells_z
            }

<<<<<<< HEAD
            # todo remove
            print(f"BoundaryLayersPresent: {len(self.snappy_settings['BoundaryLayers']) > 0}")

            if len(self.snappy_settings['BoundaryLayers']) > 0:
                self.snappy_settings['BoundaryLayerPresent'] = True
            else:
                self.snappy_settings['BoundaryLayerPresent'] = False

=======
>>>>>>> fab76a48
            if self.mesh_obj.ImplicitEdgeDetection:
                snappy_settings['ImplicitEdgeDetection'] = True
            else:
                snappy_settings['ImplicitEdgeDetection'] = False

            inside_x = Units.Quantity(self.mesh_obj.PointInMesh.get('x')).Value*self.scale
            inside_y = Units.Quantity(self.mesh_obj.PointInMesh.get('y')).Value*self.scale
            inside_z = Units.Quantity(self.mesh_obj.PointInMesh.get('z')).Value*self.scale

            shape_patch_names_list = []
            for k in range(len(self.patch_faces)):
                for j in range(len(self.patch_faces[k])):
                    if len(self.patch_faces[k][j]):
                        shape_patch_names_list.append(self.patch_names[k][j])

            snappy_settings['ShapePatchNames'] = tuple(shape_patch_names_list)
            snappy_settings['EdgeRefinementLevel'] = CfdTools.relLenToRefinementLevel(self.mesh_obj.EdgeRefinement)
            snappy_settings['PointInMesh'] = \
                {
                    "x": inside_x,
                    "y": inside_y,
                    "z": inside_z
                }
            snappy_settings['CellsBetweenLevels'] = self.mesh_obj.CellsBetweenLevels

            if len(self.snappy_settings["InternalRegions"]) > 0:
                self.snappy_settings['InternalRefinementRegionsPresent'] = True
            else:
                self.snappy_settings['InternalRefinementRegionsPresent'] = False

        # GMSH settings
        elif self.mesh_obj.MeshUtility == "gmsh":
            exe = CfdTools.getGmshExecutable()
            self.gmsh_settings['Executable'] = CfdTools.translatePath(exe)
            self.gmsh_settings['HasLengthMap'] = False
            if self.ele_length_map:
                self.gmsh_settings['HasLengthMap'] = True
                print(self.ele_length_map)
                print(self.ele_node_map)
                self.gmsh_settings['LengthMap'] = self.ele_length_map
                self.gmsh_settings['NodeMap'] = {}
                for e in self.ele_length_map:
                    ele_nodes = (''.join((str(n+1) + ', ') for n in self.ele_node_map[e])).rstrip(', ')
                    self.gmsh_settings['NodeMap'][e] = ele_nodes
            self.gmsh_settings['ClMax'] = self.clmax
            self.gmsh_settings['ClMin'] = self.clmin
            sols = (''.join((str(n+1) + ', ') for n in range(len(self.mesh_obj.Part.Shape.Solids)))).rstrip(', ')
            self.gmsh_settings['Solids'] = sols
            self.gmsh_settings['BoundaryFaceMap'] = {}
            for k in range(len(self.patch_faces)):
                for l in range(len(self.patch_faces[k])):
                    patch_faces = self.patch_faces[k][l]
                    patch_name = self.patch_names[k][l]
                    if len(patch_faces):
                        self.gmsh_settings['BoundaryFaceMap'][patch_name] = ', '.join(str(fi+1) for fi in patch_faces)

        # Perform initialisation here rather than __init__ in case of path changes
        self.template_path = os.path.join(CfdTools.get_module_path(), "data", "defaultsMesh")

        mesh_region_present = False
        if self.mesh_obj.MeshUtility == "cfMesh" and len(self.cf_settings['MeshRegions']) > 0 or \
           self.mesh_obj.MeshUtility == "snappyHexMesh" and len(self.snappy_settings['MeshRegions']) > 0:
            mesh_region_present = True

        self.settings = {
            'Name': self.part_obj.Name,
            'MeshPath': self.meshCaseDir,
            'FoamRuntime': CfdTools.getFoamRuntime(),
            'MeshUtility': self.mesh_obj.MeshUtility,
            'MeshRegionPresent': mesh_region_present,
            'CfSettings': self.cf_settings,
            'SnappySettings': self.snappy_settings,
            'GmshSettings': self.gmsh_settings,
            'ExtrusionSettings': self.extrusion_settings,
            'ConvertToDualMesh': self.mesh_obj.ConvertToDualMesh
        }
        if CfdTools.getFoamRuntime() != 'WindowsDocker':
            self.settings['TranslatedFoamPath'] = CfdTools.translatePath(CfdTools.getFoamDir())

        if self.mesh_obj.NumberOfProcesses <= 1:
            self.mesh_obj.NumberOfProcesses = 1
            self.settings['ParallelMesh'] = False
        else:
            self.settings['ParallelMesh'] = True

        self.settings['NumberOfProcesses'] = self.mesh_obj.NumberOfProcesses
        self.settings['NumberOfThreads'] = self.mesh_obj.NumberOfThreads

        TemplateBuilder.TemplateBuilder(self.meshCaseDir, self.template_path, self.settings)

        # Update Allmesh permission - will fail silently on Windows
        fname = os.path.join(self.meshCaseDir, "Allmesh")
        import stat
        s = os.stat(fname)
        os.chmod(fname, s.st_mode | stat.S_IEXEC)

        CfdTools.cfdMessage("Successfully wrote meshCase to folder {}\n".format(self.meshCaseDir))<|MERGE_RESOLUTION|>--- conflicted
+++ resolved
@@ -623,11 +623,7 @@
         """ Collect case settings, and finally build a runnable case. """
         CfdTools.cfdMessage("Populating mesh dictionaries in folder {}\n".format(self.meshCaseDir))
 
-<<<<<<< HEAD
         # cfMesh settings
-=======
-        # cfMESH settings
->>>>>>> fab76a48
         if self.mesh_obj.MeshUtility == "cfMesh":
             self.cf_settings['ClMax'] = self.clmax*self.scale
             if len(self.cf_settings['BoundaryLayers']) > 0:
@@ -666,7 +662,6 @@
                 "cellsZ": cells_z
             }
 
-<<<<<<< HEAD
             # todo remove
             print(f"BoundaryLayersPresent: {len(self.snappy_settings['BoundaryLayers']) > 0}")
 
@@ -675,8 +670,6 @@
             else:
                 self.snappy_settings['BoundaryLayerPresent'] = False
 
-=======
->>>>>>> fab76a48
             if self.mesh_obj.ImplicitEdgeDetection:
                 snappy_settings['ImplicitEdgeDetection'] = True
             else:
