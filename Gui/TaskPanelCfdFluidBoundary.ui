<?xml version="1.0" encoding="UTF-8"?>
<ui version="4.0">
 <class>TaskPanelCfdFluidBoundary</class>
 <widget class="QWidget" name="TaskPanelCfdFluidBoundary">
  <property name="geometry">
   <rect>
    <x>0</x>
    <y>0</y>
    <width>490</width>
    <height>2231</height>
   </rect>
  </property>
  <property name="windowTitle">
   <string>CFD boundary condition</string>
  </property>
  <layout class="QVBoxLayout" name="verticalLayout">
   <property name="leftMargin">
    <number>0</number>
   </property>
   <property name="topMargin">
    <number>0</number>
   </property>
   <property name="rightMargin">
    <number>0</number>
   </property>
   <property name="bottomMargin">
    <number>0</number>
   </property>
   <item>
    <widget class="QStackedWidget" name="stackedWidget">
     <property name="currentIndex">
      <number>0</number>
     </property>
     <widget class="QWidget" name="page_3">
      <layout class="QGridLayout" name="gridLayout_3">
       <item row="0" column="0">
        <layout class="QFormLayout" name="layoutBoundaryType">
         <property name="fieldGrowthPolicy">
          <enum>QFormLayout::AllNonFixedFieldsGrow</enum>
         </property>
         <property name="leftMargin">
          <number>8</number>
         </property>
         <property name="topMargin">
          <number>8</number>
         </property>
         <property name="rightMargin">
          <number>8</number>
         </property>
         <property name="bottomMargin">
          <number>8</number>
         </property>
         <item row="0" column="0">
          <widget class="QLabel" name="labelBoundaryType">
           <property name="sizePolicy">
            <sizepolicy hsizetype="Minimum" vsizetype="Preferred">
             <horstretch>0</horstretch>
             <verstretch>0</verstretch>
            </sizepolicy>
           </property>
           <property name="text">
            <string>Boundary </string>
           </property>
          </widget>
         </item>
         <item row="0" column="1">
          <widget class="QComboBox" name="comboBoundaryType">
           <property name="sizePolicy">
            <sizepolicy hsizetype="Expanding" vsizetype="Fixed">
             <horstretch>0</horstretch>
             <verstretch>0</verstretch>
            </sizepolicy>
           </property>
          </widget>
         </item>
         <item row="1" column="0">
          <widget class="QLabel" name="labelSubtype">
           <property name="sizePolicy">
            <sizepolicy hsizetype="Minimum" vsizetype="Preferred">
             <horstretch>0</horstretch>
             <verstretch>0</verstretch>
            </sizepolicy>
           </property>
           <property name="text">
            <string>Sub-type</string>
           </property>
          </widget>
         </item>
         <item row="1" column="1">
          <widget class="QComboBox" name="comboSubtype">
           <property name="sizePolicy">
            <sizepolicy hsizetype="Expanding" vsizetype="Fixed">
             <horstretch>0</horstretch>
             <verstretch>0</verstretch>
            </sizepolicy>
           </property>
          </widget>
         </item>
         <item row="2" column="0">
          <widget class="QLabel" name="label">
           <property name="text">
            <string>Description </string>
           </property>
           <property name="wordWrap">
            <bool>false</bool>
           </property>
          </widget>
         </item>
         <item row="2" column="1">
          <widget class="QLabel" name="labelBoundaryDescription">
           <property name="text">
            <string>Help text</string>
           </property>
           <property name="wordWrap">
            <bool>true</bool>
           </property>
          </widget>
         </item>
        </layout>
       </item>
       <item row="1" column="0">
        <widget class="QLabel" name="label_10">
         <property name="font">
          <font>
           <weight>75</weight>
           <bold>true</bold>
          </font>
         </property>
         <property name="text">
          <string>Boundary face list</string>
         </property>
        </widget>
       </item>
       <item row="2" column="0">
        <widget class="QWidget" name="faceSelectWidget" native="true">
         <property name="sizePolicy">
          <sizepolicy hsizetype="Preferred" vsizetype="Expanding">
           <horstretch>0</horstretch>
           <verstretch>0</verstretch>
          </sizepolicy>
         </property>
         <property name="minimumSize">
          <size>
           <width>0</width>
           <height>0</height>
          </size>
         </property>
         <layout class="QVBoxLayout" name="verticalLayout_3">
          <property name="spacing">
           <number>0</number>
          </property>
          <property name="leftMargin">
           <number>0</number>
          </property>
          <property name="topMargin">
           <number>6</number>
          </property>
          <property name="rightMargin">
           <number>0</number>
          </property>
          <property name="bottomMargin">
           <number>6</number>
          </property>
         </layout>
        </widget>
       </item>
       <item row="7" column="0">
        <widget class="QFrame" name="turbulenceFrame">
         <property name="frameShape">
          <enum>QFrame::StyledPanel</enum>
         </property>
         <property name="frameShadow">
          <enum>QFrame::Raised</enum>
         </property>
         <layout class="QVBoxLayout" name="verticalLayout_2">
          <property name="leftMargin">
           <number>8</number>
          </property>
          <item>
           <widget class="QLabel" name="labelTurbulenceSpecification">
            <property name="font">
             <font>
              <weight>75</weight>
              <bold>true</bold>
             </font>
            </property>
            <property name="text">
             <string>Turbulence specification</string>
            </property>
            <property name="wordWrap">
             <bool>false</bool>
            </property>
           </widget>
          </item>
          <item>
           <widget class="QComboBox" name="comboTurbulenceSpecification">
            <property name="sizePolicy">
             <sizepolicy hsizetype="Expanding" vsizetype="Fixed">
              <horstretch>0</horstretch>
              <verstretch>0</verstretch>
             </sizepolicy>
            </property>
            <property name="frame">
             <bool>true</bool>
            </property>
           </widget>
          </item>
          <item>
           <widget class="QLabel" name="labelTurbulenceDescription">
            <property name="text">
             <string/>
            </property>
            <property name="wordWrap">
             <bool>true</bool>
            </property>
           </widget>
          </item>
          <item>
           <layout class="QFormLayout" name="layoutTurbulenceValues">
            <property name="topMargin">
             <number>8</number>
            </property>
            <property name="rightMargin">
             <number>8</number>
            </property>
            <property name="bottomMargin">
             <number>8</number>
            </property>
            <item row="0" column="0">
             <widget class="QLabel" name="labelTurbulentKineticEnergy">
              <property name="text">
               <string>Turbulent kinetic energy (k)</string>
              </property>
             </widget>
            </item>
            <item row="0" column="1">
             <widget class="Gui::InputField" name="inputKineticEnergy">
              <property name="sizePolicy">
               <sizepolicy hsizetype="Preferred" vsizetype="Fixed">
                <horstretch>0</horstretch>
                <verstretch>0</verstretch>
               </sizepolicy>
              </property>
              <property name="text">
               <string>0</string>
              </property>
              <property name="alignment">
               <set>Qt::AlignRight|Qt::AlignTrailing|Qt::AlignVCenter</set>
              </property>
              <property name="singleStep" stdset="0">
               <double>0.010000000000000</double>
              </property>
              <property name="minimum" stdset="0">
               <double>0.000000000000000</double>
              </property>
              <property name="unit" stdset="0">
               <string notr="true">m^2/s^2</string>
              </property>
              <property name="format" stdset="0">
               <number>0</number>
              </property>
             </widget>
            </item>
            <item row="1" column="0">
             <widget class="QLabel" name="labelTurbulentDissapationRate">
              <property name="text">
               <string>Dissipation rate (ε)</string>
              </property>
             </widget>
            </item>
            <item row="1" column="1">
             <widget class="Gui::InputField" name="inputDissipationRate">
              <property name="sizePolicy">
               <sizepolicy hsizetype="Preferred" vsizetype="Fixed">
                <horstretch>0</horstretch>
                <verstretch>0</verstretch>
               </sizepolicy>
              </property>
              <property name="text">
               <string>0</string>
              </property>
              <property name="alignment">
               <set>Qt::AlignRight|Qt::AlignTrailing|Qt::AlignVCenter</set>
              </property>
              <property name="singleStep" stdset="0">
               <double>0.010000000000000</double>
              </property>
              <property name="minimum" stdset="0">
               <double>0.000000000000000</double>
              </property>
              <property name="unit" stdset="0">
               <string notr="true">m^2/s^3</string>
              </property>
              <property name="format" stdset="0">
               <number>0</number>
              </property>
             </widget>
            </item>
            <item row="2" column="0">
             <widget class="QLabel" name="labelTurbulentSpecificDissapationRate">
              <property name="text">
               <string>Specific dissipation rate (ω)</string>
              </property>
             </widget>
            </item>
            <item row="2" column="1">
             <widget class="Gui::InputField" name="inputSpecificDissipationRate">
              <property name="sizePolicy">
               <sizepolicy hsizetype="Preferred" vsizetype="Fixed">
                <horstretch>0</horstretch>
                <verstretch>0</verstretch>
               </sizepolicy>
              </property>
              <property name="text">
               <string>0</string>
              </property>
              <property name="alignment">
               <set>Qt::AlignRight|Qt::AlignTrailing|Qt::AlignVCenter</set>
              </property>
              <property name="singleStep" stdset="0">
               <double>0.010000000000000</double>
              </property>
              <property name="minimum" stdset="0">
               <double>0.000000000000000</double>
              </property>
              <property name="unit" stdset="0">
               <string notr="true">rad/s</string>
              </property>
              <property name="format" stdset="0">
               <number>0</number>
              </property>
             </widget>
            </item>
            <item row="3" column="0">
             <widget class="QLabel" name="labelTurbulentIntensityValue">
              <property name="text">
               <string>Turbulence intensity (I)</string>
              </property>
             </widget>
            </item>
            <item row="4" column="0">
             <widget class="QLabel" name="labelTurbulentLengthValue">
              <property name="text">
               <string>Length scale (l)</string>
              </property>
             </widget>
            </item>
            <item row="4" column="1">
             <widget class="Gui::InputField" name="inputLengthScale">
              <property name="sizePolicy">
               <sizepolicy hsizetype="Preferred" vsizetype="Fixed">
                <horstretch>0</horstretch>
                <verstretch>0</verstretch>
               </sizepolicy>
              </property>
              <property name="text">
               <string>0</string>
              </property>
              <property name="alignment">
               <set>Qt::AlignRight|Qt::AlignTrailing|Qt::AlignVCenter</set>
              </property>
              <property name="singleStep" stdset="0">
               <double>1.000000000000000</double>
              </property>
              <property name="minimum" stdset="0">
               <double>0.000000000000000</double>
              </property>
              <property name="unit" stdset="0">
               <string notr="true">mm</string>
              </property>
              <property name="format" stdset="0">
               <number>0</number>
              </property>
             </widget>
            </item>
            <item row="5" column="0">
             <widget class="QLabel" name="labelNuTildaValue">
              <property name="text">
               <string>Modified turbulent viscosity (ṽ)</string>
              </property>
             </widget>
            </item>
            <item row="5" column="1">
             <widget class="Gui::InputField" name="inputNuTilda">
              <property name="sizePolicy">
               <sizepolicy hsizetype="Preferred" vsizetype="Fixed">
                <horstretch>0</horstretch>
                <verstretch>0</verstretch>
               </sizepolicy>
              </property>
              <property name="text">
               <string>0</string>
              </property>
              <property name="alignment">
               <set>Qt::AlignRight|Qt::AlignTrailing|Qt::AlignVCenter</set>
              </property>
              <property name="singleStep" stdset="0">
               <double>1.000000000000000</double>
              </property>
              <property name="minimum" stdset="0">
               <double>0.000000000000000</double>
              </property>
              <property name="unit" stdset="0">
               <string notr="true">m^2/s^1</string>
              </property>
              <property name="format" stdset="0">
               <number>0</number>
              </property>
             </widget>
            </item>
            <item row="6" column="0">
             <widget class="QLabel" name="labelIntermittencyValue">
              <property name="text">
               <string>Intermittency (γ)</string>
              </property>
             </widget>
            </item>
            <item row="6" column="1">
             <widget class="Gui::InputField" name="inputGammaInt">
              <property name="sizePolicy">
               <sizepolicy hsizetype="Preferred" vsizetype="Fixed">
                <horstretch>0</horstretch>
                <verstretch>0</verstretch>
               </sizepolicy>
              </property>
              <property name="text">
               <string>0</string>
              </property>
              <property name="alignment">
               <set>Qt::AlignRight|Qt::AlignTrailing|Qt::AlignVCenter</set>
              </property>
              <property name="singleStep" stdset="0">
               <double>0.001000000000000</double>
              </property>
              <property name="minimum" stdset="0">
               <double>0.000000000000000</double>
              </property>
              <property name="unit" stdset="0">
               <string notr="true"/>
              </property>
              <property name="format" stdset="0">
               <number>0</number>
              </property>
             </widget>
            </item>
            <item row="7" column="0">
             <widget class="QLabel" name="labelMomentumThicknessValue">
              <property name="text">
               <string>Momentum Thickness (Reθ)</string>
              </property>
             </widget>
            </item>
            <item row="7" column="1">
             <widget class="Gui::InputField" name="inputReThetat">
              <property name="sizePolicy">
               <sizepolicy hsizetype="Preferred" vsizetype="Fixed">
                <horstretch>0</horstretch>
                <verstretch>0</verstretch>
               </sizepolicy>
              </property>
              <property name="text">
               <string>0</string>
              </property>
              <property name="alignment">
               <set>Qt::AlignRight|Qt::AlignTrailing|Qt::AlignVCenter</set>
              </property>
              <property name="singleStep" stdset="0">
               <double>0.001000000000000</double>
              </property>
              <property name="minimum" stdset="0">
               <double>0.000000000000000</double>
              </property>
              <property name="unit" stdset="0">
               <string notr="true"/>
              </property>
              <property name="format" stdset="0">
               <number>0</number>
              </property>
             </widget>
            </item>
            <item row="8" column="0">
             <widget class="QLabel" name="labelMomentumThicknessValue">
              <property name="text">
               <string>Turbulent viscosity (v)</string>
              </property>
             </widget>
            </item>
            <item row="8" column="1">
             <widget class="Gui::InputField" name="inputTurbulentViscosity">
              <property name="sizePolicy">
               <sizepolicy hsizetype="Preferred" vsizetype="Fixed">
                <horstretch>0</horstretch>
                <verstretch>0</verstretch>
               </sizepolicy>
              </property>
              <property name="text">
               <string>0</string>
              </property>
              <property name="alignment">
               <set>Qt::AlignRight|Qt::AlignTrailing|Qt::AlignVCenter</set>
              </property>
              <property name="singleStep" stdset="0">
               <double>0.001000000000000</double>
              </property>
              <property name="minimum" stdset="0">
               <double>0.000000000000000</double>
              </property>
              <property name="unit" stdset="0">
               <string notr="true">m^2/s^1</string>
              </property>
              <property name="format" stdset="0">
               <number>0</number>
              </property>
             </widget>
            </item>
            <item row="3" column="1">
             <widget class="QFrame" name="frame">
              <property name="frameShape">
               <enum>QFrame::NoFrame</enum>
              </property>
              <property name="frameShadow">
               <enum>QFrame::Plain</enum>
              </property>
              <property name="lineWidth">
               <number>0</number>
              </property>
              <layout class="QGridLayout" name="gridLayout_2">
               <property name="leftMargin">
                <number>0</number>
               </property>
               <property name="topMargin">
                <number>0</number>
               </property>
               <property name="rightMargin">
                <number>0</number>
               </property>
               <property name="bottomMargin">
                <number>0</number>
               </property>
               <property name="horizontalSpacing">
                <number>6</number>
               </property>
               <item row="0" column="0">
                <widget class="Gui::InputField" name="inputIntensity">
                 <property name="sizePolicy">
                  <sizepolicy hsizetype="Preferred" vsizetype="Fixed">
                   <horstretch>0</horstretch>
                   <verstretch>0</verstretch>
                  </sizepolicy>
                 </property>
                 <property name="text">
                  <string>0</string>
                 </property>
                 <property name="alignment">
                  <set>Qt::AlignRight|Qt::AlignTrailing|Qt::AlignVCenter</set>
                 </property>
                 <property name="singleStep" stdset="0">
                  <double>0.100000000000000</double>
                 </property>
                 <property name="minimum" stdset="0">
                  <double>0.000000000000000</double>
                 </property>
                 <property name="unit" stdset="0">
                  <string notr="true"/>
                 </property>
                 <property name="format" stdset="0">
                  <number>0</number>
                 </property>
                </widget>
               </item>
               <item row="0" column="1">
                <widget class="QLabel" name="label_6">
                 <property name="sizePolicy">
                  <sizepolicy hsizetype="Fixed" vsizetype="Preferred">
                   <horstretch>0</horstretch>
                   <verstretch>0</verstretch>
                  </sizepolicy>
                 </property>
                 <property name="font">
                  <font>
                   <weight>50</weight>
                   <bold>false</bold>
                  </font>
                 </property>
                 <property name="text">
                  <string>%</string>
                 </property>
                 <property name="textFormat">
                  <enum>Qt::AutoText</enum>
                 </property>
                </widget>
               </item>
              </layout>
             </widget>
            </item>
           </layout>
          </item>
         </layout>
        </widget>
       </item>
       <item row="6" column="0">
        <widget class="QFrame" name="thermalFrame">
         <property name="frameShape">
          <enum>QFrame::StyledPanel</enum>
         </property>
         <property name="frameShadow">
          <enum>QFrame::Raised</enum>
         </property>
         <layout class="QVBoxLayout" name="layoutThermalFrame">
          <property name="leftMargin">
           <number>8</number>
          </property>
          <item>
           <widget class="QLabel" name="label_thermal">
            <property name="font">
             <font>
              <weight>75</weight>
              <bold>true</bold>
             </font>
            </property>
            <property name="text">
             <string>Thermal</string>
            </property>
            <property name="wordWrap">
             <bool>false</bool>
            </property>
           </widget>
          </item>
          <item>
           <layout class="QFormLayout" name="layoutThermal">
            <item row="0" column="0">
             <widget class="QLabel" name="labelThermalBoundaryType">
              <property name="sizePolicy">
               <sizepolicy hsizetype="Minimum" vsizetype="Preferred">
                <horstretch>0</horstretch>
                <verstretch>0</verstretch>
               </sizepolicy>
              </property>
              <property name="text">
               <string>Type</string>
              </property>
             </widget>
            </item>
            <item row="0" column="1">
             <widget class="QComboBox" name="comboThermalBoundaryType">
              <property name="minimumSize">
               <size>
                <width>0</width>
                <height>0</height>
               </size>
              </property>
             </widget>
            </item>
            <item row="1" column="0">
             <widget class="QLabel" name="label">
              <property name="sizePolicy">
               <sizepolicy hsizetype="Minimum" vsizetype="Preferred">
                <horstretch>0</horstretch>
                <verstretch>0</verstretch>
               </sizepolicy>
              </property>
              <property name="text">
               <string>Description </string>
              </property>
              <property name="wordWrap">
               <bool>true</bool>
              </property>
             </widget>
            </item>
            <item row="1" column="1">
             <widget class="QLabel" name="labelThermalDescription">
              <property name="text">
               <string/>
              </property>
              <property name="wordWrap">
               <bool>true</bool>
              </property>
             </widget>
            </item>
            <item row="2" column="0">
             <widget class="QLabel" name="labelTemperature">
              <property name="text">
               <string>Temperature:</string>
              </property>
             </widget>
            </item>
            <item row="2" column="1">
             <widget class="Gui::InputField" name="inputTemperature">
              <property name="sizePolicy">
               <sizepolicy hsizetype="Preferred" vsizetype="Fixed">
                <horstretch>0</horstretch>
                <verstretch>0</verstretch>
               </sizepolicy>
              </property>
              <property name="text">
               <string>0</string>
              </property>
              <property name="alignment">
               <set>Qt::AlignRight|Qt::AlignTrailing|Qt::AlignVCenter</set>
              </property>
              <property name="singleStep" stdset="0">
               <double>1.000000000000000</double>
              </property>
              <property name="minimum" stdset="0">
               <double>0.000000000000000</double>
              </property>
              <property name="unit" stdset="0">
               <string notr="true">K</string>
              </property>
              <property name="format" stdset="0">
               <string>g</string>
              </property>
             </widget>
            </item>
            <item row="3" column="0">
             <widget class="QLabel" name="labelHeatFlux">
              <property name="text">
               <string>Heat flux:</string>
              </property>
             </widget>
            </item>
            <item row="3" column="1">
             <widget class="Gui::InputField" name="inputHeatFlux">
              <property name="sizePolicy">
               <sizepolicy hsizetype="Preferred" vsizetype="Fixed">
                <horstretch>0</horstretch>
                <verstretch>0</verstretch>
               </sizepolicy>
              </property>
              <property name="text">
               <string>0</string>
              </property>
              <property name="alignment">
               <set>Qt::AlignRight|Qt::AlignTrailing|Qt::AlignVCenter</set>
              </property>
              <property name="singleStep" stdset="0">
               <double>1.000000000000000</double>
              </property>
              <property name="unit" stdset="0">
               <string notr="true">W/m^2</string>
              </property>
              <property name="format" stdset="0">
               <string>g</string>
              </property>
             </widget>
            </item>
            <item row="4" column="0">
             <widget class="QLabel" name="labelHTCeoff">
              <property name="text">
               <string>Heat transfer coeff:</string>
              </property>
             </widget>
            </item>
            <item row="4" column="1">
             <widget class="Gui::InputField" name="inputHeatTransferCoeff">
              <property name="sizePolicy">
               <sizepolicy hsizetype="Preferred" vsizetype="Fixed">
                <horstretch>0</horstretch>
                <verstretch>0</verstretch>
               </sizepolicy>
              </property>
              <property name="text">
               <string>0</string>
              </property>
              <property name="alignment">
               <set>Qt::AlignRight|Qt::AlignTrailing|Qt::AlignVCenter</set>
              </property>
              <property name="singleStep" stdset="0">
               <double>1.000000000000000</double>
              </property>
              <property name="minimum" stdset="0">
               <double>0.000000000000000</double>
              </property>
              <property name="unit" stdset="0">
               <string notr="true">W/m^2/K</string>
              </property>
              <property name="format" stdset="0">
               <string>g</string>
              </property>
             </widget>
            </item>
           </layout>
          </item>
         </layout>
        </widget>
       </item>
       <item row="4" column="0">
        <widget class="QFrame" name="basicFrame">
         <property name="frameShape">
          <enum>QFrame::StyledPanel</enum>
         </property>
         <property name="frameShadow">
          <enum>QFrame::Raised</enum>
         </property>
         <layout class="QVBoxLayout" name="layoutBasicPanel">
          <property name="leftMargin">
           <number>8</number>
          </property>
          <item>
           <layout class="QVBoxLayout" name="layoutBasicValues">
            <item>
             <widget class="QFrame" name="frame1">
              <property name="frameShape">
               <enum>QFrame::NoFrame</enum>
              </property>
              <property name="frameShadow">
               <enum>QFrame::Raised</enum>
              </property>
              <layout class="QVBoxLayout" name="layoutVelocity">
               <property name="spacing">
                <number>8</number>
               </property>
               <property name="leftMargin">
                <number>0</number>
               </property>
               <item>
                <widget class="QLabel" name="label_velocity">
                 <property name="text">
                  <string>Velocity</string>
                 </property>
                </widget>
               </item>
               <item>
                <layout class="QGridLayout" name="gridLayout">
                 <property name="topMargin">
                  <number>8</number>
                 </property>
                 <property name="rightMargin">
                  <number>8</number>
                 </property>
                 <property name="bottomMargin">
                  <number>8</number>
                 </property>
                 <property name="spacing">
                  <number>8</number>
                 </property>
                 <item row="0" column="0">
                  <widget class="QRadioButton" name="radioButtonCart">
                   <property name="text">
                    <string>Car&amp;tesian components</string>
                   </property>
                  </widget>
                 </item>
                 <item row="0" column="1">
                  <widget class="QRadioButton" name="radioButtonMagNormal">
                   <property name="text">
                    <string>Ma&amp;gnitude and normal</string>
                   </property>
                  </widget>
                 </item>
                </layout>
               </item>
               <item>
                <widget class="QFrame" name="frameCart">
                 <property name="frameShape">
                  <enum>QFrame::NoFrame</enum>
                 </property>
                 <property name="frameShadow">
                  <enum>QFrame::Raised</enum>
                 </property>
                 <layout class="QFormLayout" name="layoutCart">
                  <property name="leftMargin">
                   <number>0</number>
                  </property>
                  <property name="topMargin">
                   <number>8</number>
                  </property>
                  <property name="rightMargin">
                   <number>8</number>
                  </property>
                  <property name="bottomMargin">
                   <number>8</number>
                  </property>
                  <item row="0" column="0">
                   <widget class="QLabel" name="label_Ux">
                    <property name="text">
                     <string>Ux:</string>
                    </property>
                   </widget>
                  </item>
                  <item row="0" column="1">
                   <widget class="Gui::InputField" name="inputCartX">
                    <property name="sizePolicy">
                     <sizepolicy hsizetype="Preferred" vsizetype="Fixed">
                      <horstretch>0</horstretch>
                      <verstretch>0</verstretch>
                     </sizepolicy>
                    </property>
                    <property name="text">
                     <string>0</string>
                    </property>
                    <property name="alignment">
                     <set>Qt::AlignRight|Qt::AlignTrailing|Qt::AlignVCenter</set>
                    </property>
                    <property name="singleStep" stdset="0">
                     <double>0.100000000000000</double>
                    </property>
                    <property name="unit" stdset="0">
                     <string notr="true">m/s</string>
                    </property>
                    <property name="format" stdset="0">
                     <number>0</number>
                    </property>
                   </widget>
                  </item>
                  <item row="1" column="0">
                   <widget class="QLabel" name="label_Uy">
                    <property name="text">
                     <string>Uy:</string>
                    </property>
                   </widget>
                  </item>
                  <item row="1" column="1">
                   <widget class="Gui::InputField" name="inputCartY">
                    <property name="sizePolicy">
                     <sizepolicy hsizetype="Preferred" vsizetype="Fixed">
                      <horstretch>0</horstretch>
                      <verstretch>0</verstretch>
                     </sizepolicy>
                    </property>
                    <property name="text">
                     <string>0</string>
                    </property>
                    <property name="alignment">
                     <set>Qt::AlignRight|Qt::AlignTrailing|Qt::AlignVCenter</set>
                    </property>
                    <property name="singleStep" stdset="0">
                     <double>0.100000000000000</double>
                    </property>
                    <property name="unit" stdset="0">
                     <string notr="true">m/s</string>
                    </property>
                    <property name="format" stdset="0">
                     <number>0</number>
                    </property>
                   </widget>
                  </item>
                  <item row="2" column="0">
                   <widget class="QLabel" name="label_Uz">
                    <property name="text">
                     <string>Uz:</string>
                    </property>
                   </widget>
                  </item>
                  <item row="2" column="1">
                   <widget class="Gui::InputField" name="inputCartZ">
                    <property name="sizePolicy">
                     <sizepolicy hsizetype="Preferred" vsizetype="Fixed">
                      <horstretch>0</horstretch>
                      <verstretch>0</verstretch>
                     </sizepolicy>
                    </property>
                    <property name="text">
                     <string>0</string>
                    </property>
                    <property name="alignment">
                     <set>Qt::AlignRight|Qt::AlignTrailing|Qt::AlignVCenter</set>
                    </property>
                    <property name="singleStep" stdset="0">
                     <double>0.100000000000000</double>
                    </property>
                    <property name="unit" stdset="0">
                     <string notr="true">m/s</string>
                    </property>
                    <property name="format" stdset="0">
                     <number>0</number>
                    </property>
                   </widget>
                  </item>
                 </layout>
                </widget>
               </item>
               <item>
                <widget class="QFrame" name="frameMagNormal">
                 <property name="frameShape">
                  <enum>QFrame::NoFrame</enum>
                 </property>
                 <property name="frameShadow">
                  <enum>QFrame::Raised</enum>
                 </property>
                 <layout class="QFormLayout" name="layoutMagNormal">
                  <property name="horizontalSpacing">
                   <number>8</number>
                  </property>
                  <property name="verticalSpacing">
                   <number>8</number>
                  </property>
                  <property name="leftMargin">
                   <number>0</number>
                  </property>
                  <property name="topMargin">
                   <number>8</number>
                  </property>
                  <property name="rightMargin">
                   <number>8</number>
                  </property>
                  <property name="bottomMargin">
                   <number>8</number>
                  </property>
                  <item row="0" column="0">
                   <widget class="QLabel" name="label_2">
                    <property name="text">
                     <string>Magnitude:</string>
                    </property>
                   </widget>
                  </item>
                  <item row="0" column="1">
                   <widget class="Gui::InputField" name="inputVelocityMag">
                    <property name="sizePolicy">
                     <sizepolicy hsizetype="MinimumExpanding" vsizetype="Fixed">
                      <horstretch>0</horstretch>
                      <verstretch>0</verstretch>
                     </sizepolicy>
                    </property>
                    <property name="text">
                     <string>0</string>
                    </property>
                    <property name="alignment">
                     <set>Qt::AlignRight|Qt::AlignTrailing|Qt::AlignVCenter</set>
                    </property>
                    <property name="singleStep" stdset="0">
                     <double>2.000000000000000</double>
                    </property>
                    <property name="minimum" stdset="0">
                     <double>0.000000000000000</double>
                    </property>
                    <property name="unit" stdset="0">
                     <string notr="true">m/s</string>
                    </property>
                    <property name="format" stdset="0">
                     <number>0</number>
                    </property>
                   </widget>
                  </item>
                  <item row="1" column="0">
                   <widget class="QLabel" name="label_5">
                    <property name="text">
                     <string>Normal to face:</string>
                    </property>
                   </widget>
                  </item>
                  <item row="1" column="1">
                   <layout class="QHBoxLayout" name="layoutDirectionFace">
                    <item>
                     <widget class="QLineEdit" name="lineDirection">
                      <property name="text">
                       <string/>
                      </property>
                     </widget>
                    </item>
                    <item>
                     <widget class="QPushButton" name="buttonDirection">
                      <property name="sizePolicy">
                       <sizepolicy hsizetype="Preferred" vsizetype="Fixed">
                        <horstretch>0</horstretch>
                        <verstretch>0</verstretch>
                       </sizepolicy>
                      </property>
                      <property name="maximumSize">
                       <size>
                        <width>16777215</width>
                        <height>16777215</height>
                       </size>
                      </property>
                      <property name="text">
                       <string>Pick</string>
                      </property>
                     </widget>
                    </item>
                   </layout>
                  </item>
                  <item row="2" column="1">
                   <widget class="QCheckBox" name="checkReverse">
                    <property name="enabled">
                     <bool>true</bool>
                    </property>
                    <property name="minimumSize">
                     <size>
                      <width>160</width>
                      <height>0</height>
                     </size>
                    </property>
                    <property name="maximumSize">
                     <size>
                      <width>200</width>
                      <height>16777215</height>
                     </size>
                    </property>
                    <property name="text">
                     <string>Inward normal</string>
                    </property>
                   </widget>
                  </item>
                 </layout>
                </widget>
               </item>
              </layout>
             </widget>
            </item>
            <item>
             <widget class="QFrame" name="frame2">
              <property name="frameShape">
               <enum>QFrame::NoFrame</enum>
              </property>
              <property name="frameShadow">
               <enum>QFrame::Raised</enum>
              </property>
              <layout class="QHBoxLayout" name="horzLayout_2">
               <property name="leftMargin">
                <number>0</number>
               </property>
               <property name="topMargin">
                <number>8</number>
               </property>
               <property name="rightMargin">
                <number>8</number>
               </property>
               <property name="bottomMargin">
                <number>8</number>
               </property>
               <item>
                <widget class="QLabel" name="label_5">
                 <property name="text">
                  <string>Pressure:</string>
                 </property>
                </widget>
               </item>
               <item>
                <widget class="Gui::InputField" name="inputPressure">
                 <property name="sizePolicy">
                  <sizepolicy hsizetype="Preferred" vsizetype="Fixed">
                   <horstretch>0</horstretch>
                   <verstretch>0</verstretch>
                  </sizepolicy>
                 </property>
                 <property name="text">
                  <string>0</string>
                 </property>
                 <property name="alignment">
                  <set>Qt::AlignRight|Qt::AlignTrailing|Qt::AlignVCenter</set>
                 </property>
                 <property name="singleStep" stdset="0">
                  <double>2.000000000000000</double>
                 </property>
                 <property name="unit" stdset="0">
                  <string notr="true">kg/m/s^2</string>
                 </property>
                 <property name="format" stdset="0">
                  <number>0</number>
                 </property>
                </widget>
               </item>
              </layout>
             </widget>
            </item>
            <item>
             <widget class="QFrame" name="frame3">
              <property name="frameShape">
               <enum>QFrame::NoFrame</enum>
              </property>
              <property name="frameShadow">
               <enum>QFrame::Raised</enum>
              </property>
              <layout class="QHBoxLayout" name="horzLayout_3">
               <property name="leftMargin">
                <number>0</number>
               </property>
               <property name="topMargin">
                <number>8</number>
               </property>
               <property name="rightMargin">
                <number>8</number>
               </property>
               <property name="bottomMargin">
                <number>8</number>
               </property>
               <item>
                <widget class="QLabel" name="label_4">
                 <property name="text">
                  <string>Slip ratio (0.0 - 1.0):</string>
                 </property>
                </widget>
               </item>
               <item>
                <widget class="Gui::InputField" name="inputSlipRatio">
                 <property name="sizePolicy">
                  <sizepolicy hsizetype="Preferred" vsizetype="Fixed">
                   <horstretch>0</horstretch>
                   <verstretch>0</verstretch>
                  </sizepolicy>
                 </property>
                 <property name="text">
                  <string>0</string>
                 </property>
                 <property name="alignment">
                  <set>Qt::AlignRight|Qt::AlignTrailing|Qt::AlignVCenter</set>
                 </property>
                 <property name="singleStep" stdset="0">
                  <double>0.100000000000000</double>
                 </property>
                 <property name="minimum" stdset="0">
                  <double>0.000000000000000</double>
                 </property>
                 <property name="maximum" stdset="0">
                  <double>1.000000000000000</double>
                 </property>
                 <property name="unit" stdset="0">
                  <string notr="true"/>
                 </property>
                 <property name="format" stdset="0">
                  <number>0</number>
                 </property>
                </widget>
               </item>
              </layout>
             </widget>
            </item>
            <item>
             <widget class="QFrame" name="frame4">
              <property name="frameShape">
               <enum>QFrame::NoFrame</enum>
              </property>
              <property name="frameShadow">
               <enum>QFrame::Raised</enum>
              </property>
              <layout class="QHBoxLayout" name="horzLayout_4">
               <property name="leftMargin">
                <number>0</number>
               </property>
               <property name="topMargin">
                <number>8</number>
               </property>
               <property name="rightMargin">
                <number>8</number>
               </property>
               <property name="bottomMargin">
                <number>8</number>
               </property>
               <item>
                <widget class="QLabel" name="label_4">
                 <property name="text">
                  <string>Volume flow rate:</string>
                 </property>
                </widget>
               </item>
               <item>
                <widget class="Gui::InputField" name="inputVolFlowRate">
                 <property name="sizePolicy">
                  <sizepolicy hsizetype="Preferred" vsizetype="Fixed">
                   <horstretch>0</horstretch>
                   <verstretch>0</verstretch>
                  </sizepolicy>
                 </property>
                 <property name="text">
                  <string>0</string>
                 </property>
                 <property name="alignment">
                  <set>Qt::AlignRight|Qt::AlignTrailing|Qt::AlignVCenter</set>
                 </property>
                 <property name="singleStep" stdset="0">
                  <double>10000.000000000000000</double>
                 </property>
                 <property name="unit" stdset="0">
                  <string notr="true">m^3/s</string>
                 </property>
                 <property name="format" stdset="0">
                  <number>0</number>
                 </property>
                </widget>
               </item>
              </layout>
             </widget>
            </item>
            <item>
             <widget class="QFrame" name="frame5">
              <property name="frameShape">
               <enum>QFrame::NoFrame</enum>
              </property>
              <property name="frameShadow">
               <enum>QFrame::Raised</enum>
              </property>
              <layout class="QHBoxLayout" name="horzLayout_5">
               <property name="leftMargin">
                <number>0</number>
               </property>
               <property name="topMargin">
                <number>8</number>
               </property>
               <property name="rightMargin">
                <number>8</number>
               </property>
               <property name="bottomMargin">
                <number>8</number>
               </property>
               <item>
                <widget class="QLabel" name="label_4">
                 <property name="text">
                  <string>Mass flow rate:</string>
                 </property>
                </widget>
               </item>
               <item>
                <widget class="Gui::InputField" name="inputMassFlowRate">
                 <property name="sizePolicy">
                  <sizepolicy hsizetype="Preferred" vsizetype="Fixed">
                   <horstretch>0</horstretch>
                   <verstretch>0</verstretch>
                  </sizepolicy>
                 </property>
                 <property name="text">
                  <string>0</string>
                 </property>
                 <property name="alignment">
                  <set>Qt::AlignRight|Qt::AlignTrailing|Qt::AlignVCenter</set>
                 </property>
                 <property name="singleStep" stdset="0">
                  <double>0.100000000000000</double>
                 </property>
                 <property name="unit" stdset="0">
                  <string notr="true">kg/s</string>
                 </property>
                 <property name="format" stdset="0">
                  <number>0</number>
                 </property>
                </widget>
               </item>
              </layout>
             </widget>
            </item>
            <item>
             <widget class="QFrame" name="frame7">
              <property name="frameShape">
               <enum>QFrame::NoFrame</enum>
              </property>
              <property name="frameShadow">
               <enum>QFrame::Raised</enum>
              </property>
              <layout class="QVBoxLayout" name="porousLayout">
               <property name="spacing">
                <number>8</number>
               </property>
               <property name="leftMargin">
                <number>0</number>
               </property>
               <property name="topMargin">
                <number>8</number>
               </property>
               <property name="rightMargin">
                <number>8</number>
               </property>
               <property name="bottomMargin">
                <number>8</number>
               </property>
               <item>
                <widget class="QLabel" name="label_3">
                 <property name="text">
                  <string>Porous resistance:</string>
                 </property>
                </widget>
               </item>
               <item>
                <widget class="QRadioButton" name="radioButtonPorousCoeff">
                 <property name="text">
                  <string>Pressure &amp;loss coefficient</string>
                 </property>
                 <attribute name="buttonGroup">
                  <string notr="true">buttonGroupPorous</string>
                 </attribute>
                </widget>
               </item>
               <item>
                <widget class="QRadioButton" name="radioButtonPorousScreen">
                 <property name="text">
                  <string>Wire screen parameters</string>
                 </property>
                 <attribute name="buttonGroup">
                  <string notr="true">buttonGroupPorous</string>
                 </attribute>
                </widget>
               </item>
               <item>
                <widget class="QStackedWidget" name="stackedWidgetPorous">
                 <property name="currentIndex">
                  <number>0</number>
                 </property>
                 <widget class="QWidget" name="pagePorousCoeff">
                  <layout class="QFormLayout" name="horzLayout_5">
                   <item row="0" column="0">
                    <widget class="QLabel" name="label_4">
                     <property name="sizePolicy">
                      <sizepolicy hsizetype="Preferred" vsizetype="Preferred">
                       <horstretch>0</horstretch>
                       <verstretch>0</verstretch>
                      </sizepolicy>
                     </property>
                     <property name="text">
                      <string>Pressure loss coefficient:</string>
                     </property>
                    </widget>
                   </item>
                   <item row="0" column="1">
                    <widget class="Gui::InputField" name="inputPressureDropCoeff">
                     <property name="sizePolicy">
                      <sizepolicy hsizetype="Preferred" vsizetype="Fixed">
                       <horstretch>0</horstretch>
                       <verstretch>0</verstretch>
                      </sizepolicy>
                     </property>
                     <property name="text">
                      <string>0</string>
                     </property>
                     <property name="alignment">
                      <set>Qt::AlignRight|Qt::AlignTrailing|Qt::AlignVCenter</set>
                     </property>
                     <property name="singleStep" stdset="0">
                      <double>0.100000000000000</double>
                     </property>
                     <property name="minimum" stdset="0">
                      <double>0.000000000000000</double>
                     </property>
                     <property name="unit" stdset="0">
                      <string notr="true"/>
                     </property>
                     <property name="format" stdset="0">
                      <number>0</number>
                     </property>
                    </widget>
                   </item>
                  </layout>
                 </widget>
                 <widget class="QWidget" name="pagePorousScreen">
                  <layout class="QFormLayout" name="horzLayout_5">
                   <property name="fieldGrowthPolicy">
                    <enum>QFormLayout::AllNonFixedFieldsGrow</enum>
                   </property>
                   <item row="0" column="0">
                    <widget class="QLabel" name="label_4">
                     <property name="text">
                      <string>Wire diameter:</string>
                     </property>
                    </widget>
                   </item>
                   <item row="0" column="1">
                    <widget class="Gui::InputField" name="inputWireDiameter">
                     <property name="sizePolicy">
                      <sizepolicy hsizetype="Preferred" vsizetype="Fixed">
                       <horstretch>0</horstretch>
                       <verstretch>0</verstretch>
                      </sizepolicy>
                     </property>
                     <property name="text">
                      <string>0</string>
                     </property>
                     <property name="alignment">
                      <set>Qt::AlignRight|Qt::AlignTrailing|Qt::AlignVCenter</set>
                     </property>
                     <property name="singleStep" stdset="0">
                      <double>0.100000000000000</double>
                     </property>
                     <property name="minimum" stdset="0">
                      <double>0.100000000000000</double>
                     </property>
                     <property name="unit" stdset="0">
                      <string notr="true">mm</string>
                     </property>
                     <property name="format" stdset="0">
                      <number>0</number>
                     </property>
                    </widget>
                   </item>
                   <item row="1" column="0">
                    <widget class="QLabel" name="label_4">
                     <property name="text">
                      <string>Spacing of square openings:</string>
                     </property>
                     <property name="wordWrap">
                      <bool>false</bool>
                     </property>
                    </widget>
                   </item>
                   <item row="1" column="1">
                    <widget class="Gui::InputField" name="inputSpacing">
                     <property name="sizePolicy">
                      <sizepolicy hsizetype="Preferred" vsizetype="Fixed">
                       <horstretch>0</horstretch>
                       <verstretch>0</verstretch>
                      </sizepolicy>
                     </property>
                     <property name="text">
                      <string>0</string>
                     </property>
                     <property name="alignment">
                      <set>Qt::AlignRight|Qt::AlignTrailing|Qt::AlignVCenter</set>
                     </property>
                     <property name="singleStep" stdset="0">
                      <double>1.000000000000000</double>
                     </property>
                     <property name="minimum" stdset="0">
                      <double>0.000000000000000</double>
                     </property>
                     <property name="unit" stdset="0">
                      <string notr="true">mm</string>
                     </property>
                     <property name="format" stdset="0">
                      <number>0</number>
                     </property>
                    </widget>
                   </item>
                  </layout>
                 </widget>
                </widget>
               </item>
              </layout>
             </widget>
            </item>
            <item>
<<<<<<< HEAD
             <widget class="QFrame" name="frame6">
=======
             <widget class="QFrame" name="frame_2">
>>>>>>> d0bf50aa
              <property name="frameShape">
               <enum>QFrame::NoFrame</enum>
              </property>
              <property name="frameShadow">
               <enum>QFrame::Raised</enum>
              </property>
<<<<<<< HEAD
              <layout class="QHBoxLayout" name="relativeLayout">
               <item>
                <widget class="QCheckBox" name="cb_relative_srf">
                 <property name="text">
                  <string>Relative to rotating frame</string>
                 </property>
                </widget>
               </item>
              </layout>
             </widget>
            </item>
           </layout>
          </item>
         </layout>
        </widget>
       </item>
       <item row="8" column="0">
        <widget class="QFrame" name="periodicFrame">
         <property name="frameShape">
          <enum>QFrame::StyledPanel</enum>
         </property>
         <property name="frameShadow">
          <enum>QFrame::Raised</enum>
         </property>
         <layout class="QVBoxLayout" name="layoutBasicPeriodicPanel">
          <property name="leftMargin">
           <number>8</number>
          </property>
          <item>
           <layout class="QVBoxLayout" name="layoutBasicPeriodicValues">
            <item>
             <widget class="QFrame" name="basePeriodicFrame">
              <property name="frameShape">
               <enum>QFrame::NoFrame</enum>
              </property>
              <property name="frameShadow">
               <enum>QFrame::Raised</enum>
              </property>
              <layout class="QVBoxLayout" name="layoutPeriodic">
               <property name="spacing">
                <number>8</number>
               </property>
               <property name="leftMargin">
                <number>0</number>
               </property>
               <item>
                <widget class="QLabel" name="label_periodic">
                 <property name="font">
                  <font>
                   <weight>75</weight>
                   <bold>true</bold>
                  </font>
                 </property>
                 <property name="text">
                  <string>Periodic</string>
                 </property>
                </widget>
               </item>
               <item>
                <layout class="QGridLayout" name="gridLayout">
                 <property name="topMargin">
                  <number>8</number>
                 </property>
                 <property name="rightMargin">
                  <number>8</number>
                 </property>
                 <property name="bottomMargin">
                  <number>8</number>
                 </property>
                 <property name="spacing">
                  <number>8</number>
                 </property>
                 <item row="0" column="0">
                  <widget class="QRadioButton" name="rb_rotational_periodic">
                   <property name="text">
                    <string>Rotational</string>
                   </property>
                   <attribute name="buttonGroup">
                    <string notr="true">buttonGroupPeriodic</string>
                   </attribute>
                  </widget>
                 </item>
                 <item row="0" column="1">
                  <widget class="QRadioButton" name="rb_translational_periodic">
                   <property name="text">
                    <string>Translational</string>
                   </property>
                   <attribute name="buttonGroup">
                    <string notr="true">buttonGroupPeriodic</string>
                   </attribute>
                  </widget>
                 </item>
                </layout>
               </item>
               <item>
                <widget class="QLabel" name="label_13">
                 <property name="text">
                  <string>Partner patch</string>
                 </property>
                </widget>
               </item>
               <item>
                <widget class="QComboBox" name="comboBoxPeriodicPartner"/>
               </item>
               <item>
                <widget class="QCheckBox" name="checkBoxMasterPeriodic">
                 <property name="text">
                  <string>Master patch?</string>
                 </property>
                </widget>
               </item>
              </layout>
             </widget>
            </item>
            <item>
             <widget class="QFrame" name="rotationalFrame">
              <property name="frameShape">
               <enum>QFrame::NoFrame</enum>
              </property>
              <property name="frameShadow">
               <enum>QFrame::Raised</enum>
              </property>
              <layout class="QGridLayout" name="horzLayout_4">
               <item row="2" column="3">
                <widget class="QLabel" name="label_cory">
                 <property name="text">
                  <string>y</string>
                 </property>
                </widget>
               </item>
               <item row="2" column="4">
                <widget class="Gui::InputField" name="input_cory">
                 <property name="sizePolicy">
                  <sizepolicy hsizetype="Preferred" vsizetype="Fixed">
                   <horstretch>0</horstretch>
                   <verstretch>0</verstretch>
                  </sizepolicy>
                 </property>
                 <property name="text">
                  <string>0</string>
                 </property>
                 <property name="alignment">
                  <set>Qt::AlignRight|Qt::AlignTrailing|Qt::AlignVCenter</set>
                 </property>
                 <property name="singleStep" stdset="0">
                  <double>0.100000000000000</double>
                 </property>
                 <property name="unit" stdset="0">
                  <string notr="true">mm</string>
                 </property>
                 <property name="format" stdset="0">
                  <number>0</number>
                 </property>
                </widget>
               </item>
               <item row="2" column="6">
                <widget class="Gui::InputField" name="input_corz">
                 <property name="sizePolicy">
                  <sizepolicy hsizetype="Preferred" vsizetype="Fixed">
                   <horstretch>0</horstretch>
                   <verstretch>0</verstretch>
                  </sizepolicy>
                 </property>
                 <property name="text">
                  <string>0</string>
                 </property>
                 <property name="alignment">
                  <set>Qt::AlignRight|Qt::AlignTrailing|Qt::AlignVCenter</set>
                 </property>
                 <property name="singleStep" stdset="0">
                  <double>0.100000000000000</double>
                 </property>
                 <property name="unit" stdset="0">
                  <string notr="true">mm</string>
                 </property>
                 <property name="format" stdset="0">
                  <number>0</number>
                 </property>
                </widget>
               </item>
               <item row="2" column="2">
                <widget class="Gui::InputField" name="input_corx">
                 <property name="sizePolicy">
                  <sizepolicy hsizetype="Preferred" vsizetype="Fixed">
                   <horstretch>0</horstretch>
                   <verstretch>0</verstretch>
                  </sizepolicy>
                 </property>
                 <property name="text">
                  <string>0</string>
                 </property>
                 <property name="alignment">
                  <set>Qt::AlignRight|Qt::AlignTrailing|Qt::AlignVCenter</set>
                 </property>
                 <property name="singleStep" stdset="0">
                  <double>0.100000000000000</double>
                 </property>
                 <property name="unit" stdset="0">
                  <string notr="true">mm</string>
                 </property>
                 <property name="format" stdset="0">
                  <number>0</number>
                 </property>
                </widget>
               </item>
               <item row="3" column="0">
                <widget class="QLabel" name="label_11">
                 <property name="text">
                  <string>Rotational axis</string>
                 </property>
                </widget>
               </item>
               <item row="1" column="0">
                <widget class="QLabel" name="label_7">
                 <property name="text">
                  <string>Center of rotation</string>
                 </property>
                </widget>
               </item>
               <item row="2" column="5">
                <widget class="QLabel" name="label_corz">
                 <property name="text">
                  <string>y</string>
                 </property>
                </widget>
               </item>
               <item row="4" column="2">
                <widget class="Gui::InputField" name="input_axisx">
                 <property name="sizePolicy">
                  <sizepolicy hsizetype="Preferred" vsizetype="Fixed">
                   <horstretch>0</horstretch>
                   <verstretch>0</verstretch>
                  </sizepolicy>
                 </property>
                 <property name="text">
                  <string>0</string>
                 </property>
                 <property name="alignment">
                  <set>Qt::AlignRight|Qt::AlignTrailing|Qt::AlignVCenter</set>
                 </property>
                 <property name="singleStep" stdset="0">
                  <double>0.100000000000000</double>
                 </property>
                 <property name="unit" stdset="0">
                  <string notr="true"/>
                 </property>
                 <property name="format" stdset="0">
                  <number>0</number>
                 </property>
                </widget>
               </item>
               <item row="4" column="3">
                <widget class="QLabel" name="label_cory">
                 <property name="text">
                  <string>y</string>
                 </property>
                </widget>
               </item>
               <item row="4" column="6">
                <widget class="Gui::InputField" name="input_axisz">
                 <property name="sizePolicy">
                  <sizepolicy hsizetype="Preferred" vsizetype="Fixed">
                   <horstretch>0</horstretch>
                   <verstretch>0</verstretch>
                  </sizepolicy>
                 </property>
                 <property name="text">
                  <string>0</string>
                 </property>
                 <property name="alignment">
                  <set>Qt::AlignRight|Qt::AlignTrailing|Qt::AlignVCenter</set>
                 </property>
                 <property name="singleStep" stdset="0">
                  <double>0.100000000000000</double>
                 </property>
                 <property name="unit" stdset="0">
                  <string notr="true"/>
                 </property>
                 <property name="format" stdset="0">
                  <number>0</number>
                 </property>
                </widget>
               </item>
               <item row="4" column="5">
                <widget class="QLabel" name="label_cory">
                 <property name="text">
                  <string>z</string>
                 </property>
                </widget>
               </item>
               <item row="4" column="4">
                <widget class="Gui::InputField" name="input_axisy">
                 <property name="sizePolicy">
                  <sizepolicy hsizetype="Preferred" vsizetype="Fixed">
                   <horstretch>0</horstretch>
                   <verstretch>0</verstretch>
                  </sizepolicy>
                 </property>
                 <property name="text">
                  <string>0</string>
                 </property>
                 <property name="alignment">
                  <set>Qt::AlignRight|Qt::AlignTrailing|Qt::AlignVCenter</set>
                 </property>
                 <property name="singleStep" stdset="0">
                  <double>0.100000000000000</double>
                 </property>
                 <property name="unit" stdset="0">
                  <string notr="true"/>
                 </property>
                 <property name="format" stdset="0">
                  <number>0</number>
                 </property>
                </widget>
               </item>
               <item row="4" column="1">
                <widget class="QLabel" name="label_cory">
                 <property name="text">
                  <string>x</string>
                 </property>
                </widget>
               </item>
               <item row="2" column="1">
                <widget class="QLabel" name="label_corx">
                 <property name="text">
                  <string>x</string>
                 </property>
                </widget>
               </item>
              </layout>
             </widget>
            </item>
            <item>
             <widget class="QFrame" name="translationalFrame">
              <property name="frameShape">
               <enum>QFrame::NoFrame</enum>
              </property>
              <property name="frameShadow">
               <enum>QFrame::Raised</enum>
              </property>
              <layout class="QGridLayout" name="horzLayout_5">
=======
              <layout class="QFormLayout" name="formLayout_2">
>>>>>>> d0bf50aa
               <property name="leftMargin">
                <number>0</number>
               </property>
               <property name="topMargin">
                <number>8</number>
               </property>
               <property name="rightMargin">
                <number>8</number>
               </property>
               <property name="bottomMargin">
                <number>8</number>
               </property>
<<<<<<< HEAD
               <property name="spacing">
                <number>8</number>
               </property>
               <item row="2" column="7">
                <widget class="QLabel" name="label_sepy">
                 <property name="text">
                  <string>y</string>
                 </property>
                </widget>
               </item>
               <item row="2" column="8">
                <widget class="Gui::InputField" name="input_sepy">
                 <property name="sizePolicy">
                  <sizepolicy hsizetype="Preferred" vsizetype="Fixed">
                   <horstretch>0</horstretch>
                   <verstretch>0</verstretch>
                  </sizepolicy>
                 </property>
=======
               <item row="0" column="0">
                <widget class="QLabel" name="label_7">
                 <property name="text">
                  <string>Roughness height (Ks):</string>
                 </property>
                </widget>
               </item>
               <item row="0" column="1">
                <widget class="Gui::InputField" name="inputRoughnessHeight">
>>>>>>> d0bf50aa
                 <property name="text">
                  <string>0</string>
                 </property>
                 <property name="alignment">
                  <set>Qt::AlignRight|Qt::AlignTrailing|Qt::AlignVCenter</set>
                 </property>
                 <property name="singleStep" stdset="0">
                  <double>0.100000000000000</double>
                 </property>
<<<<<<< HEAD
                 <property name="unit" stdset="0">
                  <string notr="true">mm</string>
                 </property>
                 <property name="format" stdset="0">
                  <number>0</number>
                 </property>
                </widget>
               </item>
               <item row="2" column="9">
                <widget class="QLabel" name="label_sepz">
                 <property name="text">
                  <string>z</string>
                 </property>
                </widget>
               </item>
               <item row="2" column="10">
                <widget class="Gui::InputField" name="input_sepz">
                 <property name="sizePolicy">
                  <sizepolicy hsizetype="Preferred" vsizetype="Fixed">
                   <horstretch>0</horstretch>
                   <verstretch>0</verstretch>
                  </sizepolicy>
                 </property>
                 <property name="text">
                  <string>0</string>
                 </property>
                 <property name="alignment">
                  <set>Qt::AlignRight|Qt::AlignTrailing|Qt::AlignVCenter</set>
                 </property>
                 <property name="singleStep" stdset="0">
                  <double>0.100000000000000</double>
=======
                 <property name="minimum" stdset="0">
                  <double>0.000000000000000</double>
>>>>>>> d0bf50aa
                 </property>
                 <property name="unit" stdset="0">
                  <string notr="true">mm</string>
                 </property>
                 <property name="format" stdset="0">
                  <number>0</number>
                 </property>
                </widget>
               </item>
<<<<<<< HEAD
               <item row="2" column="5">
                <widget class="QLabel" name="label_sepx">
                 <property name="text">
                  <string>x</string>
                 </property>
                </widget>
               </item>
               <item row="2" column="6">
                <widget class="Gui::InputField" name="input_sepx">
                 <property name="sizePolicy">
                  <sizepolicy hsizetype="Preferred" vsizetype="Fixed">
                   <horstretch>0</horstretch>
                   <verstretch>0</verstretch>
                  </sizepolicy>
                 </property>
=======
               <item row="1" column="0">
                <widget class="QLabel" name="label_11">
                 <property name="text">
                  <string>Roughness constant (Cs):</string>
                 </property>
                </widget>
               </item>
               <item row="1" column="1">
                <widget class="Gui::InputField" name="inputRoughnessConstant">
>>>>>>> d0bf50aa
                 <property name="text">
                  <string>0</string>
                 </property>
                 <property name="alignment">
                  <set>Qt::AlignRight|Qt::AlignTrailing|Qt::AlignVCenter</set>
                 </property>
                 <property name="singleStep" stdset="0">
                  <double>0.100000000000000</double>
                 </property>
<<<<<<< HEAD
                 <property name="unit" stdset="0">
                  <string notr="true">mm</string>
=======
                 <property name="minimum" stdset="0">
                  <double>0.500000000000000</double>
                 </property>
                 <property name="maximum" stdset="0">
                    <double>1.00000000000000</double>
                   </property>
                   <property name="unit" stdset="0">
                  <string notr="true"></string>
>>>>>>> d0bf50aa
                 </property>
                 <property name="format" stdset="0">
                  <number>0</number>
                 </property>
                </widget>
               </item>
<<<<<<< HEAD
               <item row="1" column="4">
                <widget class="QLabel" name="label_12">
                 <property name="text">
                  <string>Separation vector</string>
                 </property>
                </widget>
               </item>
=======
>>>>>>> d0bf50aa
              </layout>
             </widget>
            </item>
           </layout>
          </item>
         </layout>
        </widget>
       </item>
       <item row="5" column="0">
        <widget class="QFrame" name="volumeFractionsFrame">
         <property name="frameShape">
          <enum>QFrame::StyledPanel</enum>
         </property>
         <property name="frameShadow">
          <enum>QFrame::Raised</enum>
         </property>
         <layout class="QFormLayout" name="formLayout">
          <item row="1" column="0">
           <widget class="QLabel" name="label_9">
            <property name="text">
             <string>Fluid</string>
            </property>
           </widget>
          </item>
          <item row="2" column="0">
           <widget class="QLabel" name="label_16">
            <property name="toolTip">
             <string>The proportion of each computational cell composed of the fluid selected.</string>
            </property>
            <property name="text">
             <string>Volume fraction</string>
            </property>
           </widget>
          </item>
          <item row="1" column="1">
           <widget class="QComboBox" name="comboFluid"/>
          </item>
          <item row="2" column="1">
           <widget class="Gui::InputField" name="inputVolumeFraction">
            <property name="text">
             <string>0</string>
            </property>
            <property name="singleStep" stdset="0">
             <double>0.100000000000000</double>
            </property>
            <property name="minimum" stdset="0">
             <double>0.000000000000000</double>
            </property>
            <property name="maximum" stdset="0">
             <double>1.000000000000000</double>
            </property>
            <property name="unit" stdset="0">
             <string notr="true"/>
            </property>
            <property name="format" stdset="0">
             <string>g</string>
            </property>
           </widget>
          </item>
          <item row="0" column="0" colspan="2">
           <widget class="QLabel" name="label_8">
            <property name="font">
             <font>
              <weight>75</weight>
              <bold>true</bold>
             </font>
            </property>
            <property name="text">
             <string>Inflow Volume Fractions</string>
            </property>
           </widget>
          </item>
         </layout>
        </widget>
       </item>
       <item row="3" column="0">
        <widget class="QCheckBox" name="checkBoxDefaultBoundary">
         <property name="text">
          <string>Use as default boundary condition for unselected faces</string>
         </property>
        </widget>
       </item>
      </layout>
      <zorder>basicFrame</zorder>
      <zorder>turbulenceFrame</zorder>
      <zorder>volumeFractionsFrame</zorder>
      <zorder>faceSelectWidget</zorder>
      <zorder>thermalFrame</zorder>
      <zorder>label_10</zorder>
      <zorder>checkBoxDefaultBoundary</zorder>
      <zorder>periodicFrame</zorder>
     </widget>
    </widget>
   </item>
   <item>
    <spacer name="verticalSpacer">
     <property name="orientation">
      <enum>Qt::Vertical</enum>
     </property>
     <property name="sizeHint" stdset="0">
      <size>
       <width>20</width>
       <height>40</height>
      </size>
     </property>
    </spacer>
   </item>
  </layout>
 </widget>
 <customwidgets>
  <customwidget>
   <class>Gui::InputField</class>
   <extends>QLineEdit</extends>
   <header>Gui/InputField.h</header>
  </customwidget>
 </customwidgets>
 <tabstops>
  <tabstop>comboBoundaryType</tabstop>
  <tabstop>comboSubtype</tabstop>
  <tabstop>checkBoxDefaultBoundary</tabstop>
  <tabstop>radioButtonCart</tabstop>
  <tabstop>radioButtonMagNormal</tabstop>
  <tabstop>inputCartX</tabstop>
  <tabstop>inputCartY</tabstop>
  <tabstop>inputCartZ</tabstop>
  <tabstop>inputVelocityMag</tabstop>
  <tabstop>lineDirection</tabstop>
  <tabstop>buttonDirection</tabstop>
  <tabstop>checkReverse</tabstop>
  <tabstop>inputPressure</tabstop>
  <tabstop>inputSlipRatio</tabstop>
  <tabstop>inputVolFlowRate</tabstop>
  <tabstop>inputMassFlowRate</tabstop>
  <tabstop>radioButtonPorousCoeff</tabstop>
  <tabstop>radioButtonPorousScreen</tabstop>
  <tabstop>inputPressureDropCoeff</tabstop>
  <tabstop>inputRoughnessCoefficient</tabstop>
  <tabstop>inputRoughnessFactor</tabstop>
  <tabstop>comboFluid</tabstop>
  <tabstop>inputVolumeFraction</tabstop>
  <tabstop>comboThermalBoundaryType</tabstop>
  <tabstop>inputTemperature</tabstop>
  <tabstop>inputHeatFlux</tabstop>
  <tabstop>inputHeatTransferCoeff</tabstop>
  <tabstop>comboTurbulenceSpecification</tabstop>
  <tabstop>inputKineticEnergy</tabstop>
  <tabstop>inputDissipationRate</tabstop>
  <tabstop>inputSpecificDissipationRate</tabstop>
  <tabstop>inputIntensity</tabstop>
  <tabstop>inputLengthScale</tabstop>
  <tabstop>inputNuTilda</tabstop>
  <tabstop>inputGammaInt</tabstop>
  <tabstop>inputReThetat</tabstop>
  <tabstop>inputTurbulentViscosity</tabstop>
  <tabstop>inputSpacing</tabstop>
  <tabstop>inputWireDiameter</tabstop>
 </tabstops>
 <resources/>
 <connections/>
 <buttongroups>
  <buttongroup name="buttonGroupPorous"/>
  <buttongroup name="buttonGroupPeriodic"/>
 </buttongroups>
</ui><|MERGE_RESOLUTION|>--- conflicted
+++ resolved
@@ -1514,18 +1514,13 @@
              </widget>
             </item>
             <item>
-<<<<<<< HEAD
              <widget class="QFrame" name="frame6">
-=======
-             <widget class="QFrame" name="frame_2">
->>>>>>> d0bf50aa
               <property name="frameShape">
                <enum>QFrame::NoFrame</enum>
               </property>
               <property name="frameShadow">
                <enum>QFrame::Raised</enum>
               </property>
-<<<<<<< HEAD
               <layout class="QHBoxLayout" name="relativeLayout">
                <item>
                 <widget class="QCheckBox" name="cb_relative_srf">
@@ -1867,9 +1862,6 @@
                <enum>QFrame::Raised</enum>
               </property>
               <layout class="QGridLayout" name="horzLayout_5">
-=======
-              <layout class="QFormLayout" name="formLayout_2">
->>>>>>> d0bf50aa
                <property name="leftMargin">
                 <number>0</number>
                </property>
@@ -1882,7 +1874,6 @@
                <property name="bottomMargin">
                 <number>8</number>
                </property>
-<<<<<<< HEAD
                <property name="spacing">
                 <number>8</number>
                </property>
@@ -1901,17 +1892,6 @@
                    <verstretch>0</verstretch>
                   </sizepolicy>
                  </property>
-=======
-               <item row="0" column="0">
-                <widget class="QLabel" name="label_7">
-                 <property name="text">
-                  <string>Roughness height (Ks):</string>
-                 </property>
-                </widget>
-               </item>
-               <item row="0" column="1">
-                <widget class="Gui::InputField" name="inputRoughnessHeight">
->>>>>>> d0bf50aa
                  <property name="text">
                   <string>0</string>
                  </property>
@@ -1921,7 +1901,6 @@
                  <property name="singleStep" stdset="0">
                   <double>0.100000000000000</double>
                  </property>
-<<<<<<< HEAD
                  <property name="unit" stdset="0">
                   <string notr="true">mm</string>
                  </property>
@@ -1953,10 +1932,6 @@
                  </property>
                  <property name="singleStep" stdset="0">
                   <double>0.100000000000000</double>
-=======
-                 <property name="minimum" stdset="0">
-                  <double>0.000000000000000</double>
->>>>>>> d0bf50aa
                  </property>
                  <property name="unit" stdset="0">
                   <string notr="true">mm</string>
@@ -1966,7 +1941,6 @@
                  </property>
                 </widget>
                </item>
-<<<<<<< HEAD
                <item row="2" column="5">
                 <widget class="QLabel" name="label_sepx">
                  <property name="text">
@@ -1982,7 +1956,83 @@
                    <verstretch>0</verstretch>
                   </sizepolicy>
                  </property>
-=======
+                 <property name="text">
+                  <string>0</string>
+                 </property>
+                 <property name="alignment">
+                  <set>Qt::AlignRight|Qt::AlignTrailing|Qt::AlignVCenter</set>
+                 </property>
+                 <property name="singleStep" stdset="0">
+                  <double>0.100000000000000</double>
+                 </property>
+                 <property name="unit" stdset="0">
+                  <string notr="true">mm</string>
+                 </property>
+                 <property name="format" stdset="0">
+                  <number>0</number>
+                 </property>
+                </widget>
+               </item>
+               <item row="1" column="4">
+                <widget class="QLabel" name="label_12">
+                 <property name="text">
+                  <string>Separation vector</string>
+                 </property>
+                </widget>
+               </item>
+              </layout>
+             </widget>
+            </item>
+            <item>
+             <widget class="QFrame" name="frame_2">
+              <property name="frameShape">
+               <enum>QFrame::NoFrame</enum>
+              </property>
+              <property name="frameShadow">
+               <enum>QFrame::Raised</enum>
+              </property>
+              <layout class="QFormLayout" name="formLayout_2">
+               <property name="leftMargin">
+                <number>0</number>
+               </property>
+               <property name="topMargin">
+                <number>8</number>
+               </property>
+               <property name="rightMargin">
+                <number>8</number>
+               </property>
+               <property name="bottomMargin">
+                <number>8</number>
+               </property>
+               <item row="0" column="0">
+                <widget class="QLabel" name="label_7">
+                 <property name="text">
+                  <string>Roughness height (Ks):</string>
+                 </property>
+                </widget>
+               </item>
+               <item row="0" column="1">
+                <widget class="Gui::InputField" name="inputRoughnessHeight">
+                 <property name="text">
+                  <string>0</string>
+                 </property>
+                 <property name="alignment">
+                  <set>Qt::AlignRight|Qt::AlignTrailing|Qt::AlignVCenter</set>
+                 </property>
+                 <property name="singleStep" stdset="0">
+                  <double>0.100000000000000</double>
+                 </property>
+                 <property name="minimum" stdset="0">
+                  <double>0.000000000000000</double>
+                 </property>
+                 <property name="unit" stdset="0">
+                  <string notr="true">mm</string>
+                 </property>
+                 <property name="format" stdset="0">
+                  <number>0</number>
+                 </property>
+                </widget>
+               </item>
                <item row="1" column="0">
                 <widget class="QLabel" name="label_11">
                  <property name="text">
@@ -1992,7 +2042,6 @@
                </item>
                <item row="1" column="1">
                 <widget class="Gui::InputField" name="inputRoughnessConstant">
->>>>>>> d0bf50aa
                  <property name="text">
                   <string>0</string>
                  </property>
@@ -2002,10 +2051,6 @@
                  <property name="singleStep" stdset="0">
                   <double>0.100000000000000</double>
                  </property>
-<<<<<<< HEAD
-                 <property name="unit" stdset="0">
-                  <string notr="true">mm</string>
-=======
                  <property name="minimum" stdset="0">
                   <double>0.500000000000000</double>
                  </property>
@@ -2014,23 +2059,12 @@
                    </property>
                    <property name="unit" stdset="0">
                   <string notr="true"></string>
->>>>>>> d0bf50aa
                  </property>
                  <property name="format" stdset="0">
                   <number>0</number>
                  </property>
                 </widget>
                </item>
-<<<<<<< HEAD
-               <item row="1" column="4">
-                <widget class="QLabel" name="label_12">
-                 <property name="text">
-                  <string>Separation vector</string>
-                 </property>
-                </widget>
-               </item>
-=======
->>>>>>> d0bf50aa
               </layout>
              </widget>
             </item>
