--- conflicted
+++ resolved
@@ -58,34 +58,24 @@
         from CfdZone import _CommandCfdInitialisationZone
         from core.mesh.dynamic.CfdDynamicMeshRefinement import _CommandDynamicMesh
         from core.functionobjects.reporting.CfdReportingFunctions import _CommandCfdReportingFunctions
-<<<<<<< HEAD
         from core.functionobjects.scalartransport.CommandCfdScalarTransportFunctions \
             import CommandCfdScalarTransportFunction
-=======
         from core.functionobjects.probes.CfdReportingProbes import CommandCfdReportingProbes
->>>>>>> 80871058
 
         FreeCADGui.addCommand('Cfd_Analysis', _CommandCfdAnalysis())
         FreeCADGui.addCommand('Cfd_MeshFromShape', _CommandCfdMeshFromShape())
         FreeCADGui.addCommand('Cfd_MeshRegion', _CommandMeshRegion())
         FreeCADGui.addCommand('Cfd_DynamicMesh', _CommandDynamicMesh())
         FreeCADGui.addCommand('Cfd_ReportingFunctions', _CommandCfdReportingFunctions())
-<<<<<<< HEAD
         FreeCADGui.addCommand('Cfd_ScalarTransportFunctions', CommandCfdScalarTransportFunction())
-=======
         FreeCADGui.addCommand('Cfd_ReportingProbes', CommandCfdReportingProbes())
->>>>>>> 80871058
 
         cmdlst = ['Cfd_Analysis',
                   'Cfd_MeshFromShape', 'Cfd_MeshRegion', 'Cfd_DynamicMesh',
                   'Cfd_PhysicsModel', 'Cfd_FluidMaterial',
                   'Cfd_InitialiseInternal',
                   'Cfd_FluidBoundary', 'Cfd_InitialisationZone', 'Cfd_PorousZone',
-<<<<<<< HEAD
-                  'Cfd_ReportingFunctions', 'Cfd_ScalarTransportFunctions',
-=======
-                  'Cfd_ReportingFunctions', 'Cfd_ReportingProbes',
->>>>>>> 80871058
+                  'Cfd_ReportingFunctions', 'Cfd_ReportingProbes', 'Cfd_ScalarTransportFunctions',
                   'Cfd_SolverControl']
 
         self.appendToolbar(str(QtCore.QT_TRANSLATE_NOOP("Cfd", "CfdOF")), cmdlst)
