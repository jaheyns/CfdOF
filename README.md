--- conflicted
+++ resolved
@@ -63,16 +63,9 @@
 which can be automatically installed (see below for instructions).
 
 - [Latest release version of FreeCAD (at least version 0.18.4 / git commit 16146)](https://www.freecadweb.org/downloads.php)
-<<<<<<< HEAD
- or [latest development version (prerelease)](https://github.com/FreeCAD/FreeCAD/releases)
-- OpenFOAM [Foundation versions 5-9](http://openfoam.org/download/) or [ESI-OpenCFD versions 1706-2112](http://openfoam.com/download)
-- [Paraview](http://www.paraview.org/)
-- [FreeCAD plot workbench](https://github.com/FreeCAD/freecad.plot.git)
-=======
  or [latest development version (prerelease)](https://github.com/FreeCAD/FreeCAD/releases)  
 - OpenFOAM [Foundation versions 5-9](http://openfoam.org/download/) or [ESI-OpenCFD versions 1706-2112](http://openfoam.com/download)  
 - [Paraview](http://www.paraview.org/)  
->>>>>>> cd5c4923
 - [cfMesh (customised version updated to compile with latest OpenFOAM versions)](https://sourceforge.net/projects/cfmesh-cfdof/)
 - [HiSA (High Speed Aerodynamic Solver)](https://hisa.gitlab.io)
 - [Gmsh (version 2.13 or later)](http://gmsh.info/) - optional, for generating tetrahedral meshes
@@ -89,12 +82,7 @@
 \<FreeCAD-directory\>. In the latter case, FreeCAD can be run in place
 (\<FreeCAD-directory\>\bin\FreeCAD.exe).
 
-<<<<<<< HEAD
-Before installing CfdOF, the Plot workbench must first be
-installed into FreeCAD using the Addon manager:
-=======
 CfdOF itself is installed into FreeCAD using the Addon manager:
->>>>>>> cd5c4923
 
 * Run FreeCAD
 * Select Tools | Addon manager ...
@@ -170,12 +158,7 @@
 For the reasons above we recommend the AppImage as the most robust installation
 option on Linux.
 
-<<<<<<< HEAD
-Before installing CfdOF, the Plot workbench must first be
-installed into FreeCAD using the Addon manager:
-=======
 CfdOF itself is installed into FreeCAD using the Addon manager:
->>>>>>> cd5c4923
 
 * Run FreeCAD
 * Select Tools | Addon manager ...
@@ -183,11 +166,8 @@
 * Restart FreeCAD
 * For installation of dependencies, see below
 
-<<<<<<< HEAD
-=======
 Note: The CfdOF workbench can be updated at any time through the Addon manager.
 
->>>>>>> cd5c4923
 ##### Dependency installation
 
 Dependencies can be checked and some of them installed
@@ -208,19 +188,11 @@
 the official websites above.
 
 Set the OpenFOAM install directory in the preferences
-<<<<<<< HEAD
-panel - examples of typical install locations are /opt/openfoam8
-or /home/user/OpenFOAM/OpenFOAM-8.x (It will be automatically
-detected in common default install
-locations). Note that if you have loaded the desired OpenFOAM
-environment already, the install directory should be left blank.
-=======
 panel - examples of typical install locations are /usr/lib/openfoam/openfoam2112, 
-/opt/openfoam9 or /home/user/OpenFOAM/OpenFOAM-9.x (It will be automatically 
+/opt/openfoam9 or /home/user/OpenFOAM/OpenFOAM-9.x (it will be automatically 
 detected in common default install
 locations). Note that if you have loaded the desired OpenFOAM 
 environment already before starting FreeCAD, the install directory should be left blank.
->>>>>>> cd5c4923
 
 cfMesh and HiSA can be installed using the Preferences panel described above,
 and can be downloaded and built from their source
