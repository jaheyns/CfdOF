--- conflicted
+++ resolved
@@ -77,30 +77,6 @@
 
 # For each sub-type, whether the basic tab is enabled, the panel numbers to show (ignored if false), whether
 # direction reversal is checked by default (only used for panel 0), whether turbulent inlet panel is shown,
-<<<<<<< HEAD
-# whether volume fraction panel is shown, whether thermal panel is shown,
-# rows of thermal UI to show (all shown if None), whether periodic panel is shown
-# Summary:
-# basic | basic panel numbers | reversal dir | turb panel | vol frac | thermal | thermal UI rows | periodic
-BOUNDARY_UI = [[[False, [], False, False, False, True, None, False],  # No slip
-                [False, [], False, False, False, True, None, False],  # Slip
-                [True, [2], False, False, False, True, None, False],  # Partial slip
-                [True, [0], False, False, False, True, None, False],  # Translating wall
-                [True, [0], False, False, False, True, None, False]],  # Rough
-               [[True, [0, 1], True, True, True, True, [2], False],  # Velocity
-                [True, [3], False, True, True, True, [2], False],  # Vol flow rate
-                [True, [4], False, True, True, True, [2], False],  # Mass Flow rate
-                [True, [1], False, True, True, True, [2], False],  # Total pressure
-                [True, [0, 1], False, True, True, True, [2], False]],  # Static pressure
-               [[True, [0, 1], False, False, True, True, [2], False],  # Static pressure
-                [True, [0, 1], False, False, True, True, [2], False],  # Uniform velocity
-                [False, [], False, False, False, False, None], False],  # Outflow
-               [[True, [1], False, True, True, True, [2], False],  # Opening
-                [True, [0, 1], False, True, False, True, [2], False]],  # Far-field
-               [[False, [], False, False, False, False, None, False],  # Symmetry plane
-                [False, [], False, False, False, False, None, True]],  # Periodic
-               [[True, [5], False, False, False, False, None, False]]]  # Permeable screen
-=======
 # whether volume fraction panel is shown, whether thermal GUI is shown,
 # rows of thermal UI to show (all shown if None)
 BOUNDARY_UI = [[[False, [], False, False, False, True, None],  # No slip
@@ -113,15 +89,15 @@
                 [True, [4], False, True, True, True, [2]],  # Mass Flow rate
                 [True, [1], False, True, True, True, [2]],  # Total pressure
                 [True, [0, 1], False, True, True, True, [2]],    # Static pressure
-                [True, [0, 1], False, True, True, True, [2]]],  # SRF velocity
+                [True, [0, 1, 6], False, True, True, True, [2]]],  # SRF velocity
                [[True, [0, 1], False, False, True, True, [2]],  # Static pressure
                 [True, [0, 1], False, False, True, True, [2]],  # Uniform velocity
                 [False, [], False, False, False, False, None]],  # Outflow
                [[True, [1], False, True, True, True, [2]],  # Opening
                 [True, [0, 1], False, True, False, True, [2]]],  # Far-field
-               [[False, [], False, False, False, False, None]],  # Symmetry plane
+               [[False, [], False, False, False, False, None],  # Symmetry plane
+                [False, [], False, False, False, False, None]],  # Periodic
                [[True, [5], False, False, False, False, None]]]  # Permeable screen
->>>>>>> 704d4ae4
 
 # For each turbulence model: Name, label, help text, displayed rows
 TURBULENT_INLET_SPEC = {'kOmegaSST':
