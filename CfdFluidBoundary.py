# ***************************************************************************
# *                                                                         *
# *   Copyright (c) 2017 Oliver Oxtoby (CSIR) <ooxtoby@csir.co.za>          *
# *   Copyright (c) 2017 Alfred Bogaers (CSIR) <abogaers@csir.co.za>        *
# *   Copyright (c) 2017 Johan Heyns (CSIR) <jheyns@csir.co.za>             *
# *   Copyright (c) 2019-2022 Oliver Oxtoby <oliveroxtoby@gmail.com>        *
# *   Copyright (c) 2022 Jonathan Bergh <bergh.jonathan@gmail.com>          *
# *                                                                         *
# *   This program is free software; you can redistribute it and/or modify  *
# *   it under the terms of the GNU Lesser General Public License (LGPL)    *
# *   as published by the Free Software Foundation; either version 2 of     *
# *   the License, or (at your option) any later version.                   *
# *   for detail see the LICENCE text file.                                 *
# *                                                                         *
# *   This program is distributed in the hope that it will be useful,       *
# *   but WITHOUT ANY WARRANTY; without even the implied warranty of        *
# *   MERCHANTABILITY or FITNESS FOR A PARTICULAR PURPOSE.  See the         *
# *   GNU Library General Public License for more details.                  *
# *                                                                         *
# *   You should have received a copy of the GNU Library General Public     *
# *   License along with this program; if not, write to the Free Software   *
# *   Foundation, Inc., 59 Temple Place, Suite 330, Boston, MA  02111-1307  *
# *   USA                                                                   *
# *                                                                         *
# ***************************************************************************

import FreeCAD
import os
import CfdTools
from CfdTools import addObjectProperty
from pivy import coin
import Part
if FreeCAD.GuiUp:
    import FreeCADGui
    from PySide import QtCore

# Constants

BOUNDARY_NAMES = ["Wall", "Inlet", "Outlet", "Open", "Constraint", "Baffle"]

BOUNDARY_TYPES = ["wall", "inlet", "outlet", "open", "constraint", "baffle"]

SUBNAMES = [["No-slip (viscous)", "Slip (inviscid)", "Partial slip", "Translating", "Rough"],
            ["Uniform velocity", "Volumetric flow rate", "Mass flow rate", "Total pressure", "Static pressure"],
            ["Static pressure", "Uniform velocity", "Extrapolated"],
            ["Ambient pressure", "Far-field"],
            ["Symmetry"],
            ["Porous Baffle"]]

SUBTYPES = [["fixedWall", "slipWall", "partialSlipWall", "translatingWall", "roughWall"],
            ["uniformVelocityInlet", "volumetricFlowRateInlet", "massFlowRateInlet", "totalPressureInlet", "staticPressureInlet"],
            ["staticPressureOutlet", "uniformVelocityOutlet", "outFlowOutlet"],
            ["totalPressureOpening", "farField"],
            ["symmetry"],
            ["porousBaffle"]]

SUBTYPES_HELPTEXT = [["Zero velocity relative to wall",
                      "Frictionless wall; zero normal velocity",
                      "Blended fixed/slip",
                      "Fixed velocity tangential to wall; zero normal velocity",
                      "Wall roughness function"],
                     ["Velocity specified; normal component imposed for reverse flow",
                      "Uniform volume flow rate specified",
                      "Uniform mass flow rate specified",
                      "Total pressure specified; treated as static pressure for reverse flow",
                      "Static pressure specified"],
                     ["Static pressure specified for outflow and total pressure for reverse flow",
                      "Normal component imposed for outflow; velocity fixed for reverse flow",
                      "All fields extrapolated; possibly unstable"],
                     ["Boundary open to surroundings with total pressure specified",
                      "Characteristic-based non-reflecting boundary"],
                     ["Symmetry of flow quantities about boundary face"],
                     ["Permeable screen"]]

# For each sub-type, whether the basic tab is enabled, the panel numbers to show (ignored if false), whether
# direction reversal is checked by default (only used for panel 0), whether turbulent inlet panel is shown,
# whether volume fraction panel is shown, whether thermal GUI is shown,
# rows of thermal UI to show (all shown if None)

BOUNDARY_UI = [[[False, [], False, False, False, True, None],  # No slip
                [False, [], False, False, False, True, None],  # Slip
                [True, [2], False, False, False, True, None],  # Partial slip
                [True, [0], False, False, False, True, None],  # Translating wall
                [True, [0], False, False, False, True, None]],  # Rough
               [[True, [0, 1], True, True, True, True, [2]],  # Velocity
                [True, [3], False, True, True, True, [2]],  # Vol flow rate
                [True, [4], False, True, True, True, [2]],  # Mass Flow rate
                [True, [1], False, True, True, True, [2]],  # Total pressure
                [True, [0, 1], False, True, True, True, [2]]],  # Static pressure
               [[True, [0, 1], False, False, True, True, [2]],  # Static pressure
                [True, [0, 1], False, False, True, True, [2]],  # Uniform velocity
                [False, [], False, False, False, False, None]],  # Outflow
               [[True, [1], False, True, True, True, [2]],  # Opening
                [True, [0, 1], False, True, False, True, [2]]],  # Far-field
               [[False, [], False, False, False, False, None]],  # Symmetry plane
               [[True, [5], False, False, False, False, None]]]  # Permeable screen

# For each turbulence model: Name, label, help text, displayed rows
TURBULENT_INLET_SPEC = {'kOmegaSST':
                        [["Kinetic Energy & Specific Dissipation Rate",
                          "Intensity & Length Scale"],
                         ["TKEAndSpecDissipationRate",
                          "intensityAndLengthScale"],
                         ["k and omega specified",
                          "Turbulence intensity and eddy length scale"],
                         [[0, 2],  # k, omega
                          [3, 4]]],  # I, l
                        'kEpsilon':
                        [["Kinetic Energy & Dissipation Rate",
                          "Intensity & Length Scale"],
                         ["TKEAndDissipationRate",
                          "intensityAndLengthScale"],
                         ["k and epsilon specified",
                          "Turbulence intensity and eddy length scale"],
                         [[0, 1],  # k, epsilon
                          [3, 4]]],  # I, l
                        'SpalartAllmaras':
                        [["Modified Turbulent Viscosity",
                          "Intensity & Length Scale"],
                         ["TransportedNuTilda",
                          "intensityAndLengthScale"],
                         ["nu-tilde specified",
                          "Turbulence intensity and eddy length scale"],
                         [[5],  # nu tilda
                          [3, 4]]],  # I, l
                        "kOmegaSSTLM":
                        [["Kinetic Energy, Specific Dissipation Rate, Intermittency and ReThetat",
                          "Intensity & Length Scale"],
                         ["TKESpecDissipationRateGammaAndReThetat",
                          "intensityAndLengthScale"],
                         ["k, omega, gamma and reThetat specified",
                          "Turbulence intensity and eddy length scale"],
<<<<<<< HEAD
                         [[0, 2, 6, 7],  # k, omega, gammaInt and reThetat
                          [3, 4]]]  # I, l
=======
                         [[0, 2, 6, 7],  # k, omega, gamma and reThetat
                          [3, 4]]],  # I, l
                        "kEqn":     # todo fix me
                        [["Kinetic Energy & Turbulent viscosity"],
                         ["TurbulentViscosityAndK"],
                         ["k and turbulent viscosity specified"],
                         [[0, 8]]],     # nut
                        "Smagorinsky":  # todo fix me
                        [["Turbulent viscosity"],
                         ["TurbulentViscosity"],
                         ["turbulent viscosity specified"],
                         [[8]]],  # nut
                        "WALE":     # todo fix me
                        [["Turbulent viscosity"],
                         ["TurbulentViscosity"],
                         ["turbulent viscosity specified"],
                         [[8]]]  # nut
>>>>>>> fab76a48
                        }

THERMAL_BOUNDARY_NAMES = ["Fixed temperature",
                          "Adiabatic",
                          "Fixed conductive heat flux",
                          "Heat transfer coefficient"]

THERMAL_BOUNDARY_TYPES = ["fixedValue", "zeroGradient", "fixedGradient", "heatTransferCoeff"]

THERMAL_HELPTEXT = ["Fixed Temperature", "No conductive heat transfer", "Fixed conductive heat flux",
                    "Specified heat transfer coefficient and ambient temperature"]

# For each thermal BC, the input rows presented to the user
BOUNDARY_THERMALTAB = [[0], [], [1], [2, 0]]

POROUS_METHODS = ['porousCoeff', 'porousScreen']


def makeCfdFluidBoundary(name="CfdFluidBoundary"):
    obj = FreeCAD.ActiveDocument.addObject("Part::FeaturePython", name)
    _CfdFluidBoundary(obj)
    if FreeCAD.GuiUp:
        _ViewProviderCfdFluidBoundary(obj.ViewObject)
    return obj


class _CommandCfdFluidBoundary:
    def GetResources(self):
        icon_path = os.path.join(CfdTools.get_module_path(), "Gui", "Resources", "icons", "boundary.png")
        return {
            'Pixmap': icon_path,
            'MenuText': QtCore.QT_TRANSLATE_NOOP("Cfd_FluidBoundary", "Fluid boundary"),
            'Accel': "C, W",
            'ToolTip': QtCore.QT_TRANSLATE_NOOP("Cfd_FluidBoundary", "Creates a CFD fluid boundary")}

    def IsActive(self):
        return CfdTools.getActiveAnalysis() is not None

    def Activated(self):
        FreeCAD.ActiveDocument.openTransaction("Create CfdFluidBoundary")
        FreeCADGui.doCommand("")
        FreeCADGui.addModule("CfdFluidBoundary")
        FreeCADGui.addModule("CfdTools")
        FreeCADGui.doCommand("CfdTools.getActiveAnalysis().addObject(CfdFluidBoundary.makeCfdFluidBoundary())")
        FreeCADGui.ActiveDocument.setEdit(FreeCAD.ActiveDocument.ActiveObject.Name)


class _CfdFluidBoundary:
    def __init__(self, obj):

        obj.Proxy = self
        self.Type = "CfdFluidBoundary"

        self.initProperties(obj)

    def initProperties(self, obj):
        if addObjectProperty(obj, 'ShapeRefs', [], "App::PropertyLinkSubList", "", "Boundary faces"):
            # Backward compat
            if 'References' in obj.PropertiesList:
                doc = FreeCAD.getDocument(obj.Document.Name)
                for r in obj.References:
                    if not r[1]:
                        obj.ShapeRefs += [doc.getObject(r[0])]
                    else:
                        obj.ShapeRefs += [(doc.getObject(r[0]), r[1])]
                obj.removeProperty('References')
                obj.removeProperty('LinkedObjects')

        addObjectProperty(obj, 'DefaultBoundary', False, "App::PropertyBool", "Boundary faces")
        addObjectProperty(obj, 'BoundaryType', BOUNDARY_TYPES, "App::PropertyEnumeration", "", "Boundary condition category")

        all_subtypes = []
        for s in SUBTYPES:
            all_subtypes += s

        addObjectProperty(obj, 'BoundarySubType', all_subtypes, "App::PropertyEnumeration", "", "Boundary condition type")
        addObjectProperty(obj, 'VelocityIsCartesian', True, "App::PropertyBool", "Flow",
                          "Whether to use components of velocity")
        addObjectProperty(obj, 'Ux', '0 m/s', "App::PropertySpeed", "Flow",
                          "Velocity (x component)")
        addObjectProperty(obj, 'Uy', '0 m/s', "App::PropertySpeed", "Flow",
                          "Velocity (y component)")
        addObjectProperty(obj, 'Uz', '0 m/s', "App::PropertySpeed", "Flow",
                          "Velocity (z component)")
        addObjectProperty(obj, 'VelocityMag', '0 m/s', "App::PropertySpeed", "Flow",
                          "Velocity magnitude")
        addObjectProperty(obj, 'DirectionFace', '', "App::PropertyString", "Flow",
                          "Face describing direction (normal)")
        addObjectProperty(obj, 'ReverseNormal', False, "App::PropertyBool", "Flow",
                          "Direction is inward-pointing if true")
        addObjectProperty(obj, 'Pressure', '0 Pa', "App::PropertyPressure", "Flow",
                          "Static pressure")
        addObjectProperty(obj, 'SlipRatio', '0', "App::PropertyQuantity", "Flow",
                          "Slip ratio")
        addObjectProperty(obj, 'VolFlowRate', '0 m^3/s', "App::PropertyQuantity", "Flow",
                          "Volume flow rate")
        addObjectProperty(obj, 'MassFlowRate', '0 kg/s', "App::PropertyQuantity", "Flow",
                          "Mass flow rate")

        if addObjectProperty(obj, 'PorousBaffleMethod', POROUS_METHODS, "App::PropertyEnumeration",
                             "Baffle", "Baffle"):
            obj.PorousBaffleMethod = 'porousCoeff'

        addObjectProperty(obj, 'PressureDropCoeff', '0', "App::PropertyQuantity", "Baffle",
                          "Porous baffle pressure drop coefficient")
        addObjectProperty(obj, 'ScreenWireDiameter', '0.2 mm', "App::PropertyLength", "Baffle",
                          "Porous screen mesh diameter")
        addObjectProperty(obj, 'ScreenSpacing', '2 mm', "App::PropertyLength", "Baffle",
                          "Porous screen mesh spacing")

        addObjectProperty(obj, 'ThermalBoundaryType', THERMAL_BOUNDARY_TYPES, "App::PropertyEnumeration", "Thermal",
                          "Type of thermal boundary")
        addObjectProperty(obj, 'Temperature', '293 K', "App::PropertyQuantity", "Thermal",
                          "Temperature")
        addObjectProperty(obj, 'HeatFlux', '0 W/m^2', "App::PropertyQuantity", "Thermal",
                          "Wall heat flux")
        addObjectProperty(obj, 'HeatTransferCoeff', '0 W/m^2/K', "App::PropertyQuantity", "Thermal",
                          "Wall heat transfer coefficient")

        all_turb_specs = []
        for k in TURBULENT_INLET_SPEC:
            all_turb_specs += TURBULENT_INLET_SPEC[k][1]

        all_turb_specs = list(set(all_turb_specs))  # Remove duplicates

        if addObjectProperty(obj, 'TurbulenceInletSpecification', all_turb_specs, "App::PropertyEnumeration",
                             "Turbulence", "Turbulent quantities specified"):
            obj.TurbulenceInletSpecification = 'intensityAndLengthScale'

        # k omega SST
        addObjectProperty(obj, 'TurbulentKineticEnergy', '0.01 m^2/s^2', "App::PropertyQuantity", "Turbulence",
                          "Turbulent kinetic energy")
        addObjectProperty(obj, 'SpecificDissipationRate', '1 rad/s', "App::PropertyQuantity", "Turbulence",
                          "Specific turbulent dissipation rate")

        # k epsilon
        addObjectProperty(obj, 'DissipationRate', '50 m^2/s^3', "App::PropertyQuantity", "Turbulence",
                          "Turbulent dissipation rate")

        # Spalart Allmaras
        addObjectProperty(obj, 'NuTilda', '55 m^2/s^1', "App::PropertyQuantity", "Turbulence",
                          "Modified turbulent viscosity")

        # Langtry Menter 4 eqn k omega SST
        addObjectProperty(obj, 'Intermittency', '1', "App::PropertyQuantity", "Turbulence",
                          "Turbulent intermittency")
        addObjectProperty(obj, 'ReThetat', '1', "App::PropertyQuantity", "Turbulence",
                          "Transition momentum thickness Reynolds number")

        # LES models
        addObjectProperty(obj, 'TurbulentViscosity', '50 m^2/s^1', "App::PropertyQuantity", "Turbulence",
                          "Turbulent viscosity")
        addObjectProperty(obj, 'kEqnTurbulentKineticEnergy', '0.01 m^2/s^2', "App::PropertyQuantity", "Turbulence",
                          "Turbulent viscosity")
        addObjectProperty(obj, 'kEqnTurbulentViscosity', '50 m^2/s^1', "App::PropertyQuantity", "Turbulence",
                          "Turbulent viscosity")

        # General
        addObjectProperty(obj, 'TurbulenceIntensity', '0.1', "App::PropertyQuantity", "Turbulence",
                          "Turbulence intensity [0-1]")
        addObjectProperty(obj, 'TurbulenceLengthScale', '0.1 m', "App::PropertyLength", "Turbulence",
                          "Length scale of turbulent eddies")
        addObjectProperty(obj, 'VolumeFractions', {}, "App::PropertyMap", "Volume fraction",
                          "Volume fractions")

    def onDocumentRestored(self, obj):
        self.initProperties(obj)

    def execute(self, obj):
        """ Create compound part at recompute. """
        shape = CfdTools.makeShapeFromReferences(obj.ShapeRefs, False)
        if shape is None:
            obj.Shape = Part.Shape()
        else:
            obj.Shape = shape
        self.updateBoundaryColors(obj)

    def updateBoundaryColors(self, obj):
        if FreeCAD.GuiUp:
            vobj = obj.ViewObject
            vobj.Transparency = 20
            if obj.BoundaryType == 'wall':
                vobj.ShapeColor = (0.1, 0.1, 0.1)  # Dark grey
            elif obj.BoundaryType == 'inlet':
                vobj.ShapeColor = (0.0, 0.0, 1.0)  # Blue
            elif obj.BoundaryType == 'outlet':
                vobj.ShapeColor = (1.0, 0.0, 0.0)  # Red
            elif obj.BoundaryType == 'open':
                vobj.ShapeColor = (0.0, 1.0, 1.0)  # Cyan
            elif (obj.BoundaryType == 'constraint') or \
                 (obj.BoundaryType == 'baffle'):
                vobj.ShapeColor = (0.5, 0.0, 1.0)  # Purple
            else:
                vobj.ShapeColor = (1.0, 1.0, 1.0)  # White

    def __getstate__(self):
        return None

    def __setstate__(self, state):
        return None


class _ViewProviderCfdFluidBoundary:
    def __init__(self, vobj):
        vobj.Proxy = self

    def getIcon(self):
        icon_path = os.path.join(CfdTools.get_module_path(), "Gui", "Resources", "icons", "boundary.png")
        return icon_path

    def attach(self, vobj):
        self.ViewObject = vobj
        self.Object = vobj.Object
        self.standard = coin.SoGroup()
        vobj.addDisplayMode(self.standard, "Standard")
        #self.ViewObject.Transparency = 95
        return

    def getDisplayModes(self, obj):
        modes = []
        return modes

    def getDefaultDisplayMode(self):
        return "Shaded"

    def setDisplayMode(self,mode):
        return mode

    def updateData(self, obj, prop):
        return

    def onChanged(self, vobj, prop):
        CfdTools.setCompSolid(vobj)
        return

    def doubleClicked(self, vobj):
        doc = FreeCADGui.getDocument(vobj.Object.Document)
        if not doc.getInEdit():
            doc.setEdit(vobj.Object.Name)
        else:
            FreeCAD.Console.PrintError('Task dialog already active\n')
        return True

    def setEdit(self, vobj, mode):
        analysis_object = CfdTools.getParentAnalysisObject(self.Object)
        if analysis_object is None:
            CfdTools.cfdErrorBox("Boundary must have a parent analysis object")
            return False
        physics_model = CfdTools.getPhysicsModel(analysis_object)
        if not physics_model:
            CfdTools.cfdErrorBox("Analysis object must have a physics object")
            return False
        material_objs = CfdTools.getMaterials(analysis_object)

        import _TaskPanelCfdFluidBoundary
        taskd = _TaskPanelCfdFluidBoundary.TaskPanelCfdFluidBoundary(self.Object, physics_model, material_objs)
        self.Object.ViewObject.show()
        taskd.obj = vobj.Object
        FreeCADGui.Control.showDialog(taskd)
        return True

    def unsetEdit(self, vobj, mode):
        FreeCADGui.Control.closeDialog()
        return

    def __getstate__(self):
        return None

    def __setstate__(self, state):
        return None


if FreeCAD.GuiUp:
    FreeCADGui.addCommand('Cfd_FluidBoundary', _CommandCfdFluidBoundary())<|MERGE_RESOLUTION|>--- conflicted
+++ resolved
@@ -130,10 +130,6 @@
                           "intensityAndLengthScale"],
                          ["k, omega, gamma and reThetat specified",
                           "Turbulence intensity and eddy length scale"],
-<<<<<<< HEAD
-                         [[0, 2, 6, 7],  # k, omega, gammaInt and reThetat
-                          [3, 4]]]  # I, l
-=======
                          [[0, 2, 6, 7],  # k, omega, gamma and reThetat
                           [3, 4]]],  # I, l
                         "kEqn":     # todo fix me
@@ -151,7 +147,6 @@
                          ["TurbulentViscosity"],
                          ["turbulent viscosity specified"],
                          [[8]]]  # nut
->>>>>>> fab76a48
                         }
 
 THERMAL_BOUNDARY_NAMES = ["Fixed temperature",
