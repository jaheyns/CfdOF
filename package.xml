--- conflicted
+++ resolved
@@ -2,11 +2,7 @@
 <package format="1">
     <name>CfdOF</name>
     <description>Computational Fluid Dynamics (CFD) for FreeCAD based on OpenFOAM</description>
-<<<<<<< HEAD
-    <version>1.16.4</version>
-=======
     <version>1.16.5</version>
->>>>>>> f033c7f0
     <maintainer email="oliveroxtoby@gmail.com">Oliver Oxtoby</maintainer>
     <license file="LICENSE">LGPL-2</license>
     <url type="repository" branch="master">https://gitlab.com/opensimproject/CfdOF</url>
