--- conflicted
+++ resolved
@@ -42,14 +42,6 @@
         self.sel_server = None
         self.obj = obj
         self.form = FreeCADGui.PySideUic.loadUi(os.path.join(os.path.dirname(__file__), "core/gui/TaskPanelPhysics.ui"))
-<<<<<<< HEAD
-
-        # viscousButtonGroup = QtGui.QButtonGroup()
-        # viscousButtonGroup.addButton(self.form.radioButtonLaminar)
-        # viscousButtonGroup.addButton(self.form.radioButtonRANS)
-        # viscousButtonGroup.addButton(self.form.radioButtonLES)
-=======
->>>>>>> 0022192f
 
         self.form.radioButtonSteady.toggled.connect(self.updateUI)
         self.form.radioButtonTransient.toggled.connect(self.updateUI)
